// MIT License

// Copyright (c) 2022 Nathan V. Morrical

// Permission is hereby granted, free of charge, to any person obtaining a copy
// of this software and associated documentation files (the "Software"), to deal
// in the Software without restriction, including without limitation the rights
// to use, copy, modify, merge, publish, distribute, sublicense, and/or sell
// copies of the Software, and to permit persons to whom the Software is
// furnished to do so, subject to the following conditions:

// The above copyright notice and this permission notice shall be included in all
// copies or substantial portions of the Software.

// THE SOFTWARE IS PROVIDED "AS IS", WITHOUT WARRANTY OF ANY KIND, EXPRESS OR
// IMPLIED, INCLUDING BUT NOT LIMITED TO THE WARRANTIES OF MERCHANTABILITY,
// FITNESS FOR A PARTICULAR PURPOSE AND NONINFRINGEMENT. IN NO EVENT SHALL THE
// AUTHORS OR COPYRIGHT HOLDERS BE LIABLE FOR ANY CLAIM, DAMAGES OR OTHER
// LIABILITY, WHETHER IN AN ACTION OF CONTRACT, TORT OR OTHERWISE, ARISING FROM,
// OUT OF OR IN CONNECTION WITH THE SOFTWARE OR THE USE OR OTHER DEALINGS IN THE
// SOFTWARE.

#include <gprt_host.h>
#include <iostream>
#include <assert.h>
#include <fstream>
#include <sstream>
#include <map>
#include <set>
#include <limits>
#include <climits>
#include <algorithm>

#include <regex>

#ifdef __GNUC__
#include <execinfo.h>
#include <sys/time.h>
#include <signal.h>
#endif


#ifdef _WIN32
#define NOMINMAX
#ifndef WIN32_LEAN_AND_MEAN
#define WIN32_LEAN_AND_MEAN
#endif
#include <Windows.h>
#ifdef min
#undef min
#endif
#ifdef max
#undef max
#endif
#endif

// library for windowing
#include <GLFW/glfw3.h>

// library for image output
#define STB_IMAGE_WRITE_STATIC
#define STB_IMAGE_WRITE_IMPLEMENTATION
#include "stb/stb_image_write.h"

#if defined(_MSC_VER)
//&& !defined(__PRETTY_FUNCTION__)
#  define __PRETTY_FUNCTION__ __FUNCTION__
#endif

#if 1
# define LOG_API_CALL() /* ignore */
#else
# define LOG_API_CALL() std::cout << "% " << __FUNCTION__ << "(...)" << std::endl;
#endif

#define LOG(message)                            \
  if (Context::logging())                       \
    std::cout                                   \
      << GPRT_TERMINAL_LIGHT_BLUE                \
      << "#gprt: "                               \
      << message                                \
      << GPRT_TERMINAL_DEFAULT << std::endl

#define LOG_OK(message)                         \
  if (Context::logging())                       \
    std::cout                                   \
      << GPRT_TERMINAL_BLUE                      \
      << "#gprt: "                               \
      << message                                \
      << GPRT_TERMINAL_DEFAULT << std::endl

namespace detail {
inline static std::string backtrace()
{
#ifdef __GNUC__
    static const int max_frames = 16;

    void* buffer[max_frames] = { 0 };
    int cnt = ::backtrace(buffer,max_frames);

    char** symbols = backtrace_symbols(buffer,cnt);

    if (symbols) {
      std::stringstream str;
      for (int n = 1; n < cnt; ++n) // skip the 1st entry (address of this function)
      {
        str << symbols[n] << '\n';
      }
      free(symbols);
      return str.str();
    }
    return "";
#else
    return "not implemented yet";
#endif
}

inline void gprtRaise_impl(std::string str)
{
  fprintf(stderr,"%s\n",str.c_str());
#ifdef WIN32
  if (IsDebuggerPresent())
    DebugBreak();
  else
    assert(false);
#else
#ifndef NDEBUG
  std::string bt = ::detail::backtrace();
  fprintf(stderr,"%s\n",bt.c_str());
#endif
  raise(SIGINT);
#endif
}
}

#define GPRT_RAISE(MSG) ::detail::gprtRaise_impl(MSG);

#define GPRT_NOTIMPLEMENTED  { std::cerr<<std::string(__PRETTY_FUNCTION__) << " not implemented" << std::endl; assert(false);};


std::string errorString(VkResult errorCode)
{
  switch (errorCode)
  {
#define STR(r) case VK_ ##r: return #r
    STR(NOT_READY);
    STR(TIMEOUT);
    STR(EVENT_SET);
    STR(EVENT_RESET);
    STR(INCOMPLETE);
    STR(ERROR_OUT_OF_HOST_MEMORY);
    STR(ERROR_OUT_OF_DEVICE_MEMORY);
    STR(ERROR_INITIALIZATION_FAILED);
    STR(ERROR_DEVICE_LOST);
    STR(ERROR_MEMORY_MAP_FAILED);
    STR(ERROR_LAYER_NOT_PRESENT);
    STR(ERROR_EXTENSION_NOT_PRESENT);
    STR(ERROR_FEATURE_NOT_PRESENT);
    STR(ERROR_INCOMPATIBLE_DRIVER);
    STR(ERROR_TOO_MANY_OBJECTS);
    STR(ERROR_FORMAT_NOT_SUPPORTED);
    STR(ERROR_SURFACE_LOST_KHR);
    STR(ERROR_NATIVE_WINDOW_IN_USE_KHR);
    STR(SUBOPTIMAL_KHR);
    STR(ERROR_OUT_OF_DATE_KHR);
    STR(ERROR_INCOMPATIBLE_DISPLAY_KHR);
    STR(ERROR_VALIDATION_FAILED_EXT);
    STR(ERROR_INVALID_SHADER_NV);
#undef STR
  default:
    return "UNKNOWN_ERROR";
  }
}

#define VK_CHECK_RESULT(f)                                        \
{                                                    \
  VkResult res = (f);                                          \
  if (res != VK_SUCCESS)                                        \
  {                                                  \
    std::cout << "Fatal : VkResult is \"" << errorString(res) << "\" in " \
      << __FILE__ << " at line " << __LINE__ << "\n"; \
    assert(res == VK_SUCCESS);                                    \
  }                                                  \
}

VKAPI_ATTR VkBool32 VKAPI_CALL debugUtilsMessengerCallback(
			VkDebugUtilsMessageSeverityFlagBitsEXT messageSeverity,
			VkDebugUtilsMessageTypeFlagsEXT messageType,
			const VkDebugUtilsMessengerCallbackDataEXT* pCallbackData,
			void* pUserData)
{
  // Select prefix depending on flags passed to the callback
  std::string prefix("");

  if (messageSeverity & VK_DEBUG_UTILS_MESSAGE_SEVERITY_VERBOSE_BIT_EXT) {
    prefix = "VERBOSE: ";
  }
  else if (messageSeverity & VK_DEBUG_UTILS_MESSAGE_SEVERITY_INFO_BIT_EXT) {
    prefix = "INFO: ";
  }
  else if (messageSeverity & VK_DEBUG_UTILS_MESSAGE_SEVERITY_WARNING_BIT_EXT) {
    prefix = "WARNING: ";
  }
  else if (messageSeverity & VK_DEBUG_UTILS_MESSAGE_SEVERITY_ERROR_BIT_EXT) {
    prefix = "ERROR: ";
  }


  // Display message to default output (console/logcat)
  std::stringstream debugMessage;
  // debugMessage << prefix << "[" << pCallbackData->messageIdNumber << "][" << pCallbackData->pMessageIdName << "] : " << pCallbackData->pMessage;
  debugMessage << pCallbackData->pMessage;

#if defined(__ANDROID__)
  if (messageSeverity >= VK_DEBUG_UTILS_MESSAGE_SEVERITY_ERROR_BIT_EXT) {
    LOGE("%s", debugMessage.str().c_str());
  } else {
    LOGD("%s", debugMessage.str().c_str());
  }
#else
  if (messageSeverity >= VK_DEBUG_UTILS_MESSAGE_SEVERITY_ERROR_BIT_EXT) {
    std::cerr << debugMessage.str() << "\n";
  } else {
    std::cout << debugMessage.str() << "\n";
  }
  fflush(stdout);
#endif


  // The return value of this callback controls whether the Vulkan call that caused the validation message will be aborted or not
  // We return VK_FALSE as we DON'T want Vulkan calls that cause a validation message to abort
  // If you instead want to have calls abort, pass in VK_TRUE and the function will return VK_ERROR_VALIDATION_FAILED_EXT
  return VK_FALSE;
}

// Contains definitions for internal entry points 
// (bounds programs, transform programs...)
extern std::map<std::string, std::vector<uint8_t>> gprtDeviceCode;

// forward declarations...
struct Geom; 
struct GeomType; 
struct TriangleGeom;
struct TriangleGeomType;
struct AABBGeom;
struct AABBGeomType;

namespace gprt{
  PFN_vkGetBufferDeviceAddressKHR vkGetBufferDeviceAddress;
  PFN_vkCreateAccelerationStructureKHR vkCreateAccelerationStructure;
  PFN_vkDestroyAccelerationStructureKHR vkDestroyAccelerationStructure;
  PFN_vkGetAccelerationStructureBuildSizesKHR vkGetAccelerationStructureBuildSizes;
  PFN_vkGetAccelerationStructureDeviceAddressKHR vkGetAccelerationStructureDeviceAddress;
  PFN_vkCmdBuildAccelerationStructuresKHR vkCmdBuildAccelerationStructures;
  PFN_vkBuildAccelerationStructuresKHR vkBuildAccelerationStructures;
  PFN_vkCmdTraceRaysKHR vkCmdTraceRays;
  PFN_vkGetRayTracingShaderGroupHandlesKHR vkGetRayTracingShaderGroupHandles;
  PFN_vkCreateRayTracingPipelinesKHR vkCreateRayTracingPipelines;
  
  PFN_vkCreateDebugUtilsMessengerEXT vkCreateDebugUtilsMessengerEXT;
  PFN_vkDestroyDebugUtilsMessengerEXT vkDestroyDebugUtilsMessengerEXT;
  VkDebugUtilsMessengerEXT debugUtilsMessenger;

  PFN_vkCreateDebugReportCallbackEXT vkCreateDebugReportCallbackEXT;
  PFN_vkDestroyDebugReportCallbackEXT vkDestroyDebugReportCallbackEXT;
  VkDebugReportCallbackEXT debugReportCallback;
}

struct Stage {
  // for copying transforms into the instance buffer
  // std::string fillInstanceDataEntryPoint = "gprtFillInstanceData";
  // VkPipelineLayout fillInstanceDataPipelineLayout;
  // VkShaderModule fillInstanceDataShaderModule;
  // VkPipeline fillInstanceDataPipeline;
  std::string entryPoint;
  VkPipelineLayout layout;
  VkShaderModule module;
  VkPipeline pipeline;
};

struct Module {
  // std::string program;
  GPRTProgram program;

  Module(GPRTProgram program) {
    this->program = program;
  }

  ~Module() {
  }

  std::vector<uint32_t> getBinary(std::string entryType) {
    size_t sizeOfProgram = program[entryType].size() -  1; // program is null terminated.
    std::vector<uint32_t> finalProgram(sizeOfProgram / 4);
    memcpy(finalProgram.data(), program[entryType].data(), sizeOfProgram);
    return finalProgram;
  }
};

struct Buffer {
  VkDevice device;
  VkPhysicalDeviceMemoryProperties memoryProperties;
  VkCommandBuffer commandBuffer;
  VkQueue queue;

  /** @brief Usage flags to be filled by external source at buffer creation */
  VkBufferUsageFlags usageFlags;
  
  /** @brief Memory property flags to be filled by external source at buffer creation */
  VkMemoryPropertyFlags memoryPropertyFlags;

  bool hostVisible;

  VkBuffer buffer = VK_NULL_HANDLE;
  VkDeviceMemory memory = VK_NULL_HANDLE;
  VkDeviceAddress address = 0;
  

  struct StagingBuffer {
    VkBuffer buffer = VK_NULL_HANDLE;
    VkDeviceMemory memory = VK_NULL_HANDLE;
    VkDeviceAddress address = 0;
  } stagingBuffer;

  VkDeviceSize size = 0;
  VkDeviceSize alignment = 0;
  void* mapped = nullptr;

  VkResult map(VkDeviceSize mapSize = VK_WHOLE_SIZE, VkDeviceSize offset = 0)
  {
    if (hostVisible) {
      if (mapped) return VK_SUCCESS;
      else return vkMapMemory(device, memory, offset, size, 0, &mapped);
    }
    else {
      VkResult err;
      VkCommandBufferBeginInfo cmdBufInfo{};
      cmdBufInfo.sType = VK_STRUCTURE_TYPE_COMMAND_BUFFER_BEGIN_INFO;
      err = vkBeginCommandBuffer(commandBuffer, &cmdBufInfo);
      if (err) GPRT_RAISE("failed to begin command buffer for buffer map! : \n" + errorString(err));

      // To do, consider allowing users to specify offsets here...
      VkBufferCopy region;
      region.srcOffset = 0;
      region.dstOffset = 0;
      region.size = size;
      vkCmdCopyBuffer(commandBuffer, buffer, stagingBuffer.buffer, 1, &region);

      err = vkEndCommandBuffer(commandBuffer);
      if (err) GPRT_RAISE("failed to end command buffer for buffer map! : \n" + errorString(err));

      VkSubmitInfo submitInfo;
      submitInfo.sType = VK_STRUCTURE_TYPE_SUBMIT_INFO;
      submitInfo.pNext = NULL;
      submitInfo.waitSemaphoreCount = 0;
      submitInfo.pWaitSemaphores = nullptr;//&acquireImageSemaphoreHandleList[currentFrame];
      submitInfo.pWaitDstStageMask = nullptr;//&pipelineStageFlags;
      submitInfo.commandBufferCount = 1;
      submitInfo.pCommandBuffers = &commandBuffer;
      submitInfo.signalSemaphoreCount = 0;
      submitInfo.pSignalSemaphores = nullptr;//&writeImageSemaphoreHandleList[currentImageIndex]};

      err = vkQueueSubmit(queue, 1, &submitInfo, nullptr);
      if (err) GPRT_RAISE("failed to submit to queue for buffer map! : \n" + errorString(err));

      err = vkQueueWaitIdle(queue);
      if (err) GPRT_RAISE("failed to wait for queue idle for buffer map! : \n" + errorString(err));

      // todo, transfer device data to host
      if (mapped) return VK_SUCCESS;
      else return vkMapMemory(device, stagingBuffer.memory, offset, mapSize, 0, &mapped);
    }
  }

  void unmap()
  {
    if (hostVisible) {
      if (mapped) {
        vkUnmapMemory(device, memory);
        mapped = nullptr;
      }
    }
    else {
      VkResult err;
      VkCommandBufferBeginInfo cmdBufInfo{};
      cmdBufInfo.sType = VK_STRUCTURE_TYPE_COMMAND_BUFFER_BEGIN_INFO;
      err = vkBeginCommandBuffer(commandBuffer, &cmdBufInfo);
      if (err) GPRT_RAISE("failed to begin command buffer for buffer map! : \n" + errorString(err));

      // To do, consider allowing users to specify offsets here...
      VkBufferCopy region;
      region.srcOffset = 0;
      region.dstOffset = 0;
      region.size = size;
      vkCmdCopyBuffer(commandBuffer, stagingBuffer.buffer, buffer, 1, &region);

      err = vkEndCommandBuffer(commandBuffer);
      if (err) GPRT_RAISE("failed to end command buffer for buffer map! : \n" + errorString(err));
      
      VkSubmitInfo submitInfo;
      submitInfo.sType = VK_STRUCTURE_TYPE_SUBMIT_INFO;
      submitInfo.pNext = NULL;
      submitInfo.waitSemaphoreCount = 0;
      submitInfo.pWaitSemaphores = nullptr;//&acquireImageSemaphoreHandleList[currentFrame];
      submitInfo.pWaitDstStageMask = nullptr;//&pipelineStageFlags;
      submitInfo.commandBufferCount = 1;
      submitInfo.pCommandBuffers = &commandBuffer;
      submitInfo.signalSemaphoreCount = 0;
      submitInfo.pSignalSemaphores = nullptr;//&writeImageSemaphoreHandleList[currentImageIndex]};

      err = vkQueueSubmit(queue, 1, &submitInfo, nullptr);
      if (err) GPRT_RAISE("failed to submit to queue for buffer map! : \n" + errorString(err));

      err = vkQueueWaitIdle(queue);
      if (err) GPRT_RAISE("failed to wait for queue idle for buffer map! : \n" + errorString(err));
      
      // todo, transfer device data to device
      if (mapped) {
        vkUnmapMemory(device, stagingBuffer.memory);
        mapped = nullptr;
      }
    }
  }

  // VkResult bind(VkDeviceSize offset = 0)
  // {
  //   return vkBindBufferMemory(device, buffer, memory, offset);
  // }

  // void setupDescriptor(VkDeviceSize size = VK_WHOLE_SIZE, VkDeviceSize offset = 0)
  // {
  //   descriptor.offset = offset;
  //   descriptor.buffer = buffer;
  //   descriptor.range = size;
  // }

  // void copyTo(void* data, VkDeviceSize size)
  // {
  //   assert(mapped);
  //   memcpy(mapped, data, size);
  // }

  /*! Guarantees that the host's writes are available to the device */
  VkResult flush(VkDeviceSize size = VK_WHOLE_SIZE, VkDeviceSize offset = 0)
  {
    VkMappedMemoryRange mappedRange = {};
    mappedRange.sType = VK_STRUCTURE_TYPE_MAPPED_MEMORY_RANGE;
    mappedRange.memory = memory;
    mappedRange.offset = offset;
    mappedRange.size = size;
    return vkFlushMappedMemoryRanges(device, 1, &mappedRange);
  }

  /*! Guarantees that the buffer is written to by any pending device operations */
  VkResult invalidate(VkDeviceSize size = VK_WHOLE_SIZE, VkDeviceSize offset = 0)
  {
    VkMappedMemoryRange mappedRange = {};
    mappedRange.sType = VK_STRUCTURE_TYPE_MAPPED_MEMORY_RANGE;
    mappedRange.memory = memory;
    mappedRange.offset = offset;
    mappedRange.size = size;
    return vkInvalidateMappedMemoryRanges(device, 1, &mappedRange);
  }

  VkDeviceAddress getDeviceAddress()
  {
    VkBufferDeviceAddressInfoKHR info = {};
    info.sType = VK_STRUCTURE_TYPE_BUFFER_DEVICE_ADDRESS_INFO_KHR;
    info.buffer = buffer;
    VkDeviceAddress addr = gprt::vkGetBufferDeviceAddress(device, &info);
    return addr;
  }

  /*! Calls vkDestroy on the buffer, and frees underlying memory */
  void destroy()
  {
    if (buffer) {
      vkDestroyBuffer(device, buffer, nullptr);
      buffer = VK_NULL_HANDLE;
    }
    if (memory) {
      vkFreeMemory(device, memory, nullptr);
      memory = VK_NULL_HANDLE;
    }
    if (stagingBuffer.buffer) {
      vkDestroyBuffer(device, stagingBuffer.buffer, nullptr);
      stagingBuffer.buffer = VK_NULL_HANDLE;
    }
    if (stagingBuffer.memory) {
      vkFreeMemory(device, stagingBuffer.memory, nullptr);
      stagingBuffer.memory = VK_NULL_HANDLE;
    }

  }

  /* Default Constructor */
  Buffer() {};
  
  ~Buffer() {};

  Buffer(
    VkPhysicalDevice physicalDevice, VkDevice logicalDevice, 
    VkCommandBuffer _commandBuffer, VkQueue _queue,
    VkBufferUsageFlags _usageFlags, VkMemoryPropertyFlags _memoryPropertyFlags,
    VkDeviceSize _size, void *data = nullptr)
  {
    device = logicalDevice;
    memoryPropertyFlags = _memoryPropertyFlags;
    usageFlags = _usageFlags;
    size = _size;
    commandBuffer = _commandBuffer;
    queue = _queue;

    // Check if the buffer can be mapped to a host pointer. 
    // If the buffer isn't host visible, this is buffer and requires 
    // an additional staging buffer...
    if ((memoryPropertyFlags & VK_MEMORY_PROPERTY_HOST_VISIBLE_BIT) != 0) 
      hostVisible = true;
    else 
      hostVisible = false;

    vkGetPhysicalDeviceMemoryProperties(physicalDevice, &memoryProperties);

    auto getMemoryType = [this](
      uint32_t typeBits, VkMemoryPropertyFlags properties,
      VkBool32 *memTypeFound = nullptr) -> uint32_t {

      // memory type bits is a bitmask and contains one bit set for every supported memory type.
      // Bit i is set if and only if the memory type i in the memory properties is supported.
      for (uint32_t i = 0; i < memoryProperties.memoryTypeCount; i++) {
        if ((typeBits & 1) == 1) {
          if ((memoryProperties.memoryTypes[i].propertyFlags & properties) == properties) {
            if (memTypeFound) {
              *memTypeFound = true;
            }
            return i;
          }
        }
        typeBits >>= 1;
      }

      if (memTypeFound) {
        *memTypeFound = false;
        return 0;
      }
      else {
        GPRT_RAISE("Could not find a matching memory type");
      }
    };

    // Create the buffer handle
    VkBufferCreateInfo bufferCreateInfo {};
    bufferCreateInfo.sType = VK_STRUCTURE_TYPE_BUFFER_CREATE_INFO;
    bufferCreateInfo.usage = usageFlags;
    bufferCreateInfo.size = size;
    VK_CHECK_RESULT(vkCreateBuffer(logicalDevice, &bufferCreateInfo, nullptr, &buffer));

    if (!hostVisible) {
      const VkBufferUsageFlags bufferUsageFlags =
        // means we can use this buffer to transfer into another
        VK_BUFFER_USAGE_TRANSFER_SRC_BIT |
        // means we can use this buffer to receive data transferred from another
        VK_BUFFER_USAGE_TRANSFER_DST_BIT
      ;

      VkBufferCreateInfo bufferCreateInfo {};
      bufferCreateInfo.sType = VK_STRUCTURE_TYPE_BUFFER_CREATE_INFO;
      bufferCreateInfo.usage = bufferUsageFlags;
      bufferCreateInfo.size = size;
      VK_CHECK_RESULT(vkCreateBuffer(logicalDevice, &bufferCreateInfo, nullptr, &stagingBuffer.buffer));
    }

    // Create the memory backing up the buffer handle
    VkMemoryRequirements memReqs;
    VkMemoryAllocateInfo memAllocInfo {};
    memAllocInfo.sType = VK_STRUCTURE_TYPE_MEMORY_ALLOCATE_INFO;
    vkGetBufferMemoryRequirements(logicalDevice, buffer, &memReqs);
    memAllocInfo.allocationSize = memReqs.size;
    // Find a memory type index that fits the properties of the buffer
    memAllocInfo.memoryTypeIndex = getMemoryType(memReqs.memoryTypeBits, memoryPropertyFlags);
    // If the buffer has VK_BUFFER_USAGE_SHADER_DEVICE_ADDRESS_BIT set we also
    // need to enable the appropriate flag during allocation
    VkMemoryAllocateFlagsInfoKHR allocFlagsInfo{};
    if (usageFlags & VK_BUFFER_USAGE_SHADER_DEVICE_ADDRESS_BIT) {
      allocFlagsInfo.sType = VK_STRUCTURE_TYPE_MEMORY_ALLOCATE_FLAGS_INFO_KHR;
      allocFlagsInfo.flags = VK_MEMORY_ALLOCATE_DEVICE_ADDRESS_BIT_KHR;
      memAllocInfo.pNext = &allocFlagsInfo;
    }
    VK_CHECK_RESULT(vkAllocateMemory(logicalDevice, &memAllocInfo, nullptr, &memory));
    alignment = memReqs.alignment;

    // Attach the memory to the buffer object
    VkResult err = vkBindBufferMemory(device, buffer, memory, /* offset */ 0);
    if (err) GPRT_RAISE("failed to bind buffer memory! : \n" + errorString(err));

    if (!hostVisible) {
      const VkMemoryPropertyFlags memoryPropertyFlags =
        VK_MEMORY_PROPERTY_HOST_VISIBLE_BIT | // mappable to host with vkMapMemory
        VK_MEMORY_PROPERTY_HOST_COHERENT_BIT; // means "flush" and "invalidate"  not needed

      // Create the memory backing up the staging buffer handle
      VkMemoryRequirements memReqs;
      VkMemoryAllocateInfo memAllocInfo {};
      memAllocInfo.sType = VK_STRUCTURE_TYPE_MEMORY_ALLOCATE_INFO;
      vkGetBufferMemoryRequirements(logicalDevice, stagingBuffer.buffer, &memReqs);
      memAllocInfo.allocationSize = memReqs.size;
      // Find a memory type index that fits the properties of the buffer
      memAllocInfo.memoryTypeIndex = getMemoryType(memReqs.memoryTypeBits, memoryPropertyFlags);
      // If the buffer has VK_BUFFER_USAGE_SHADER_DEVICE_ADDRESS_BIT set we also
      // need to enable the appropriate flag during allocation
      VkMemoryAllocateFlagsInfoKHR allocFlagsInfo{};
      if (usageFlags & VK_BUFFER_USAGE_SHADER_DEVICE_ADDRESS_BIT) {
        allocFlagsInfo.sType = VK_STRUCTURE_TYPE_MEMORY_ALLOCATE_FLAGS_INFO_KHR;
        allocFlagsInfo.flags = VK_MEMORY_ALLOCATE_DEVICE_ADDRESS_BIT_KHR;
        memAllocInfo.pNext = &allocFlagsInfo;
      }
      VK_CHECK_RESULT(vkAllocateMemory(logicalDevice, &memAllocInfo, nullptr, &stagingBuffer.memory));
      alignment = memReqs.alignment;

      // Attach the memory to the buffer object
      VkResult err = vkBindBufferMemory(device, stagingBuffer.buffer, stagingBuffer.memory, /* offset */ 0);
      if (err) GPRT_RAISE("failed to bind staging buffer memory! : \n" + errorString(err));
    }

    // If a pointer to the buffer data has been passed, map the buffer and
    // copy over the data
    if (data != nullptr) {
      VK_CHECK_RESULT(map());
      memcpy(mapped, data, size);
      if ((memoryPropertyFlags & VK_MEMORY_PROPERTY_HOST_COHERENT_BIT) == 0)
        flush();
      unmap();
    }

    //// Initialize a default descriptor that covers the whole buffer size
    // setupDescriptor();
    
    // means we can get this buffer's address with vkGetBufferDeviceAddress
    if ((usageFlags & VK_BUFFER_USAGE_SHADER_DEVICE_ADDRESS_BIT) != 0)
      address = getDeviceAddress();
  }
};

struct SBTEntry {
  // Map of the name of the variable to that variable declaration
  std::unordered_map<std::string, GPRTVarDef> vars;
};

// At the moment, we actually just use ray generation programs for compute 
// kernels. We do this instead of using actual Vulkan compute programs so that
// we can recycle the SBT records mechanism for compute IO, without 
// introducing VK descriptor sets.
struct Compute : public SBTEntry {
  VkShaderModule shaderModule;
  VkPipelineShaderStageCreateInfo shaderStage{};
  VkShaderModuleCreateInfo moduleCreateInfo{};
  VkDevice logicalDevice;
  std::string entryPoint;

  Compute(VkDevice  _logicalDevice,
            Module *module,
            const char* _entryPoint,
            size_t      sizeOfVarStruct,
            std::unordered_map<std::string, GPRTVarDef> _vars) : SBTEntry()
  {
    std::cout<<"Compute program is being made!"<<std::endl;

    entryPoint = std::string("__compute__") + std::string(_entryPoint);
    auto binary = module->getBinary("COMPUTE");

    // store a reference to the logical device this module is made on
    logicalDevice = _logicalDevice;

    moduleCreateInfo.sType = VK_STRUCTURE_TYPE_SHADER_MODULE_CREATE_INFO;
    moduleCreateInfo.codeSize = binary.size() * sizeof(uint32_t);//sizeOfProgramBytes;
    moduleCreateInfo.pCode = binary.data(); //(uint32_t*)binary->wordCount;//programBytes;

    VK_CHECK_RESULT(vkCreateShaderModule(logicalDevice, &moduleCreateInfo,
      NULL, &shaderModule));

    shaderStage.sType = VK_STRUCTURE_TYPE_PIPELINE_SHADER_STAGE_CREATE_INFO;
    // shaderStage.stage = VK_SHADER_STAGE_COMPUTE_BIT;
    shaderStage.stage = VK_SHADER_STAGE_RAYGEN_BIT_KHR;
    shaderStage.module = shaderModule;
    shaderStage.pName = entryPoint.c_str();
    assert(shaderStage.module != VK_NULL_HANDLE);
    vars = _vars;
  }
  ~Compute() {}
  void destroy() {
    std::cout<<"Compute program is being destroyed!"<<std::endl;
    vkDestroyShaderModule(logicalDevice, shaderModule, nullptr);
  }
};

struct RayGen : public SBTEntry {
  VkShaderModule shaderModule;
  VkPipelineShaderStageCreateInfo shaderStage{};
  VkShaderModuleCreateInfo moduleCreateInfo{};
  VkDevice logicalDevice;
  std::string entryPoint;

  RayGen(VkDevice  _logicalDevice,
          Module *module,
          const char* _entryPoint,
          size_t      sizeOfVarStruct,
          std::unordered_map<std::string, GPRTVarDef> _vars) : SBTEntry()
  {
    std::cout<<"Ray gen is being made!"<<std::endl;

    entryPoint = std::string("__raygen__") + std::string(_entryPoint);
    auto binary = module->getBinary("RAYGEN");

    // store a reference to the logical device this module is made on
    logicalDevice = _logicalDevice;

    moduleCreateInfo.sType = VK_STRUCTURE_TYPE_SHADER_MODULE_CREATE_INFO;
    moduleCreateInfo.codeSize = binary.size() * sizeof(uint32_t);//sizeOfProgramBytes;
    moduleCreateInfo.pCode = binary.data(); //(uint32_t*)binary->wordCount;//programBytes;

    VkResult err = vkCreateShaderModule(logicalDevice, &moduleCreateInfo,
      NULL, &shaderModule);
    if (err) GPRT_RAISE("failed to create shader module! : \n" + errorString(err));

    shaderStage.sType = VK_STRUCTURE_TYPE_PIPELINE_SHADER_STAGE_CREATE_INFO;
    shaderStage.stage = VK_SHADER_STAGE_RAYGEN_BIT_KHR;
    shaderStage.module = shaderModule;
    shaderStage.pName = entryPoint.c_str();
    assert(shaderStage.module != VK_NULL_HANDLE);
    vars = _vars;
  }
  ~RayGen() {}
  void destroy() {
    std::cout<<"Ray gen is being destroyed!"<<std::endl;
    vkDestroyShaderModule(logicalDevice, shaderModule, nullptr);
  }
};

struct Miss : public SBTEntry {
  VkShaderModule shaderModule;
  VkPipelineShaderStageCreateInfo shaderStage{};
  VkShaderModuleCreateInfo moduleCreateInfo{};
  VkDevice logicalDevice;
  std::string entryPoint;

  Miss(VkDevice  _logicalDevice,
            Module *module,
            const char* _entryPoint,
            size_t      sizeOfVarStruct,
            std::unordered_map<std::string, GPRTVarDef> _vars) : SBTEntry()
  {
    std::cout<<"Miss program is being made!"<<std::endl;

    entryPoint = std::string("__miss__") + std::string(_entryPoint);
    auto binary = module->getBinary("MISS");

    // store a reference to the logical device this module is made on
    logicalDevice = _logicalDevice;

    moduleCreateInfo.sType = VK_STRUCTURE_TYPE_SHADER_MODULE_CREATE_INFO;
    moduleCreateInfo.codeSize = binary.size() * sizeof(uint32_t);//sizeOfProgramBytes;
    moduleCreateInfo.pCode = binary.data(); //(uint32_t*)binary->wordCount;//programBytes;

    VK_CHECK_RESULT(vkCreateShaderModule(logicalDevice, &moduleCreateInfo,
      NULL, &shaderModule));

    shaderStage.sType = VK_STRUCTURE_TYPE_PIPELINE_SHADER_STAGE_CREATE_INFO;
    shaderStage.stage = VK_SHADER_STAGE_MISS_BIT_KHR;
    shaderStage.module = shaderModule;
    shaderStage.pName = entryPoint.c_str();
    assert(shaderStage.module != VK_NULL_HANDLE);
    vars = _vars;
  }
  ~Miss() {}
  void destroy() {
    std::cout<<"Miss program is being destroyed!"<<std::endl;
    vkDestroyShaderModule(logicalDevice, shaderModule, nullptr);
  }
};

/* An abstraction for any sort of geometry type - describes the
    programs to use, and structure of the SBT records, when building
    shader binding tables (SBTs) with geometries of this type. This
    will later get subclassed into triangle geometries, user/custom
    primitive geometry types, etc */
struct GeomType : public SBTEntry {
  VkDevice logicalDevice;
  std::vector<VkPipelineShaderStageCreateInfo> closestHitShaderStages;
  std::vector<VkPipelineShaderStageCreateInfo> anyHitShaderStages;
  std::vector<VkPipelineShaderStageCreateInfo> intersectionShaderStages;
  
  std::vector<std::string> closestHitShaderEntryPoints;
  std::vector<std::string> anyHitShaderEntryPoints;
  std::vector<std::string> intersectionShaderEntryPoints;
  
  std::vector<bool> closestHitShaderUsed;
  std::vector<bool> intersectionShaderUsed;
  std::vector<bool> anyHitShaderUsed;
  
  GeomType(VkDevice  _logicalDevice,
            uint32_t numRayTypes,
            size_t      sizeOfVarStruct,
            std::unordered_map<std::string, GPRTVarDef> _vars) : SBTEntry()
  {
    std::cout<<"Geom type is being made!"<<std::endl;
    closestHitShaderStages.resize(numRayTypes, {});
    anyHitShaderStages.resize(numRayTypes, {});
    intersectionShaderStages.resize(numRayTypes, {});

    closestHitShaderEntryPoints.resize(numRayTypes, {});
    anyHitShaderEntryPoints.resize(numRayTypes, {});
    intersectionShaderEntryPoints.resize(numRayTypes, {});

    closestHitShaderUsed.resize(numRayTypes, false);
    intersectionShaderUsed.resize(numRayTypes, false);
    anyHitShaderUsed.resize(numRayTypes, false);

    // store a reference to the logical device this module is made on
    logicalDevice = _logicalDevice;
    vars = _vars;
  }
  ~GeomType() 
  {
    std::cout<<"Geom type is being destroyed!"<<std::endl;
    // vkDestroyShaderModule(logicalDevice, shaderModule, nullptr);
  }

  virtual GPRTGeomKind getKind() {return GPRT_UNKNOWN;}
  
  void setClosestHit(int rayType,
                      Module *module,
                      const char* entryPoint) 
  {
    closestHitShaderUsed[rayType] = true;
    closestHitShaderEntryPoints[rayType] = std::string("__closesthit__") + std::string(entryPoint);
    auto binary = module->getBinary("CLOSESTHIT");
    VkShaderModuleCreateInfo moduleCreateInfo{};
    moduleCreateInfo.sType = VK_STRUCTURE_TYPE_SHADER_MODULE_CREATE_INFO;
    moduleCreateInfo.codeSize = binary.size() * sizeof(uint32_t);
    moduleCreateInfo.pCode = binary.data();

    VkShaderModule shaderModule;
    VK_CHECK_RESULT(vkCreateShaderModule(logicalDevice, &moduleCreateInfo,
      NULL, &shaderModule));

    closestHitShaderStages[rayType].sType = VK_STRUCTURE_TYPE_PIPELINE_SHADER_STAGE_CREATE_INFO;
    closestHitShaderStages[rayType].stage = VK_SHADER_STAGE_CLOSEST_HIT_BIT_KHR;
    closestHitShaderStages[rayType].module = shaderModule;
    closestHitShaderStages[rayType].pName = closestHitShaderEntryPoints[rayType].c_str();
    assert(closestHitShaderStages[rayType].module != VK_NULL_HANDLE);    
  }

  void setAnyHit(int rayType,
                      Module *module,
                      const char* entryPoint) 
  {
    anyHitShaderUsed[rayType] = true;
    anyHitShaderEntryPoints[rayType] = std::string("__anyhit__") + std::string(entryPoint);
    auto binary = module->getBinary("ANYHIT");
    VkShaderModuleCreateInfo moduleCreateInfo{};
    moduleCreateInfo.sType = VK_STRUCTURE_TYPE_SHADER_MODULE_CREATE_INFO;
    moduleCreateInfo.codeSize = binary.size() * sizeof(uint32_t);
    moduleCreateInfo.pCode = binary.data();

    VkShaderModule shaderModule;
    VK_CHECK_RESULT(vkCreateShaderModule(logicalDevice, &moduleCreateInfo,
      NULL, &shaderModule));

    anyHitShaderStages[rayType].sType = VK_STRUCTURE_TYPE_PIPELINE_SHADER_STAGE_CREATE_INFO;
    anyHitShaderStages[rayType].stage = VK_SHADER_STAGE_ANY_HIT_BIT_KHR;
    anyHitShaderStages[rayType].module = shaderModule;
    anyHitShaderStages[rayType].pName = anyHitShaderEntryPoints[rayType].c_str();
    assert(anyHitShaderStages[rayType].module != VK_NULL_HANDLE);
  }

  void setIntersection(int rayType,
                      Module *module,
                      const char* entryPoint) 
  {
    intersectionShaderUsed[rayType] = true;
    intersectionShaderEntryPoints[rayType] = std::string("__intersection__") + std::string(entryPoint);
    auto binary = module->getBinary("INTERSECTION");
    VkShaderModuleCreateInfo moduleCreateInfo{};
    moduleCreateInfo.sType = VK_STRUCTURE_TYPE_SHADER_MODULE_CREATE_INFO;
    moduleCreateInfo.codeSize = binary.size() * sizeof(uint32_t);
    moduleCreateInfo.pCode = binary.data();

    VkShaderModule shaderModule;
    VK_CHECK_RESULT(vkCreateShaderModule(logicalDevice, &moduleCreateInfo,
      NULL, &shaderModule));

    intersectionShaderStages[rayType].sType = VK_STRUCTURE_TYPE_PIPELINE_SHADER_STAGE_CREATE_INFO;
    intersectionShaderStages[rayType].stage = VK_SHADER_STAGE_INTERSECTION_BIT_KHR;
    intersectionShaderStages[rayType].module = shaderModule;
    intersectionShaderStages[rayType].pName = intersectionShaderEntryPoints[rayType].c_str();
    assert(intersectionShaderStages[rayType].module != VK_NULL_HANDLE);
  }

  void destroy() {
    std::cout<<"geom type is being destroyed!"<<std::endl;
    for (uint32_t i = 0; i < closestHitShaderStages.size(); ++i) {
      if (closestHitShaderStages[i].module)
        vkDestroyShaderModule(logicalDevice, 
          closestHitShaderStages[i].module, nullptr);
    }
    for (uint32_t i = 0; i < anyHitShaderStages.size(); ++i) {
      if (anyHitShaderStages[i].module)
        vkDestroyShaderModule(logicalDevice, 
          anyHitShaderStages[i].module, nullptr);
    }
    for (uint32_t i = 0; i < intersectionShaderStages.size(); ++i) {
      if (intersectionShaderStages[i].module)
        vkDestroyShaderModule(logicalDevice, 
          intersectionShaderStages[i].module, nullptr);
    }
  }
  
  virtual Geom* createGeom() { return nullptr; };
};

/*! An actual geometry object with primitives - this class is still
  abstract, and will get fleshed out in its derived classes
  (AABBGeom, TriangleGeom, ...) */
struct Geom : public SBTEntry {
  Geom() : SBTEntry() {};
  ~Geom() {};

  void destroy(){}

  /*! This acts as a template that describes this geometry's variables and
      programs. */
  GeomType* geomType;
};

struct TriangleGeom : public Geom {
  struct {
    size_t count  = 0; // number of indices
    size_t stride = 0; // stride between indices
    size_t offset = 0; // offset in bytes to the first index
    size_t firstVertex = 0; // added to the index values before fetching vertices
    Buffer* buffer = nullptr;
  } index;

  struct {
    size_t count  = 0; // number of vertices
    size_t stride = 0; // stride between vertices
    size_t offset = 0; // an offset in bytes to the first vertex
    std::vector<Buffer*> buffers;
  } vertex;

  TriangleGeom(TriangleGeomType* _geomType) : Geom() {
    geomType = (GeomType*)_geomType;

    // Allocate the variables for this geometry, using our geomType vars as 
    // the template.
    std::vector<GPRTVarDecl> varDecls = getDecls(geomType->vars);
    vars = checkAndPackVariables(varDecls.data(), varDecls.size());
  };
  ~TriangleGeom() {};

  void setVertices(
    Buffer* vertices,
    size_t count,
    size_t stride,
    size_t offset) 
  {
    // assuming no motion blurred triangles for now, so we assume 1 buffer
    vertex.buffers.resize(1);
    vertex.buffers[0] = vertices;
    vertex.count = count;
    vertex.stride = stride;
    vertex.offset = offset;
  }

  void setIndices(
    Buffer* indices,
    size_t count,
    size_t stride,
    size_t offset) 
  {
    index.buffer = indices;
    index.count = count;
    index.stride = stride;
    index.offset = offset;
  }
};

struct TriangleGeomType : public GeomType {
  TriangleGeomType(
    VkDevice logicalDevice,
    uint32_t numRayTypes,
    size_t   sizeOfVarStruct,
    std::unordered_map<std::string, GPRTVarDef> vars) : 
    GeomType(logicalDevice, numRayTypes, sizeOfVarStruct, vars)
  {}
  ~TriangleGeomType() {}

  Geom* createGeom()  
  {
    return new TriangleGeom(this);
  }

  GPRTGeomKind getKind() {return GPRT_TRIANGLES;}
};

struct AABBGeom : public Geom {
  struct {
    size_t count;
    size_t stride;
    size_t offset;
    std::vector<Buffer*> buffers;
  } aabb;

  AABBGeom(AABBGeomType* _geomType) : Geom() {
    geomType = (GeomType*)_geomType;

    // Allocate the variables for this geometry, using our geomType vars as 
    // the template.
    std::vector<GPRTVarDecl> varDecls = getDecls(geomType->vars);
    vars = checkAndPackVariables(varDecls.data(), varDecls.size());
  };
  ~AABBGeom() {};

  void setAABBs(
    Buffer* aabbs,
    size_t count,
    size_t stride,
    size_t offset) 
  {
    // assuming no motion blurred triangles for now, so we assume 1 buffer
    aabb.buffers.resize(1);
    aabb.buffers[0] = aabbs;
    aabb.count = count;
    aabb.stride = stride;
    aabb.offset = offset;
  }
};

struct AABBGeomType : public GeomType {
  AABBGeomType(VkDevice  _logicalDevice,
            uint32_t numRayTypes,
            size_t      sizeOfVarStruct,
            std::unordered_map<std::string, GPRTVarDef> _vars) : 
            GeomType(_logicalDevice, numRayTypes, sizeOfVarStruct, _vars)
  {}
  ~AABBGeomType() {}
  Geom* createGeom() 
  {
    return new AABBGeom(this);
  }

  GPRTGeomKind getKind() {return GPRT_AABBS;}
};

typedef enum
{
  GPRT_UNKNOWN_ACCEL = 0x0,
  GPRT_INSTANCE_ACCEL  = 0x1,
  GPRT_TRIANGLE_ACCEL = 0x2,
  GPRT_AABB_ACCEL = 0x3,
} AccelType;

struct Accel {
  VkPhysicalDevice physicalDevice;
  VkDevice logicalDevice;
  VkCommandBuffer commandBuffer;
  VkQueue queue;
  VkDeviceAddress address = 0;
  VkAccelerationStructureKHR accelerationStructure = VK_NULL_HANDLE;

  Buffer *accelBuffer = nullptr;
  Buffer *scratchBuffer = nullptr;
  
  Accel(VkPhysicalDevice physicalDevice, VkDevice logicalDevice, VkCommandBuffer commandBuffer, VkQueue queue) {
    this->physicalDevice = physicalDevice;
    this->logicalDevice = logicalDevice;
    this->commandBuffer = commandBuffer;
    this->queue = queue;
  };
  
  ~Accel() {};

  virtual void build(std::map<std::string, Stage> internalStages, std::vector<Accel*> accels, uint32_t numRayTypes) { };
  virtual void destroy() { };
  virtual AccelType getType() {return GPRT_UNKNOWN_ACCEL;}
};

struct TriangleAccel : public Accel {
  std::vector<TriangleGeom*> geometries; 

  // todo, accept this in constructor
  VkBuildAccelerationStructureFlagsKHR flags = VK_BUILD_ACCELERATION_STRUCTURE_PREFER_FAST_TRACE_BIT_KHR;

  TriangleAccel(VkPhysicalDevice physicalDevice, VkDevice logicalDevice, VkCommandBuffer commandBuffer, VkQueue queue,
    size_t numGeometries, TriangleGeom* geometries) : Accel(physicalDevice, logicalDevice, commandBuffer, queue) 
  {
    this->geometries.resize(numGeometries);
    memcpy(this->geometries.data(), geometries, sizeof(GPRTGeom*) * numGeometries);
  };
  
  ~TriangleAccel() {};

  AccelType getType() {return GPRT_TRIANGLE_ACCEL;}

  void build(std::map<std::string, Stage> internalStages, std::vector<Accel*> accels, uint32_t numRayTypes) {
    VkResult err;

    std::vector<VkAccelerationStructureBuildRangeInfoKHR> accelerationBuildStructureRangeInfos(geometries.size());
    std::vector<VkAccelerationStructureBuildRangeInfoKHR*> accelerationBuildStructureRangeInfoPtrs(geometries.size());
    std::vector<VkAccelerationStructureGeometryKHR> accelerationStructureGeometries(geometries.size());
    std::vector<uint32_t> maxPrimitiveCounts(geometries.size());
    for (uint32_t gid = 0; gid < geometries.size(); ++gid) {
      auto &geom = accelerationStructureGeometries[gid];
      geom.sType = VK_STRUCTURE_TYPE_ACCELERATION_STRUCTURE_GEOMETRY_KHR;
      // geom.flags = VK_GEOMETRY_OPAQUE_BIT_KHR; 
      //   means, anyhit shader is disabled

      // geom.flags = VK_GEOMETRY_NO_DUPLICATE_ANY_HIT_INVOCATION_BIT_KHR; 
      //   means, anyhit should only be called once.
      //   If absent, then an anyhit shader might be called more than once...
      geom.flags = VK_GEOMETRY_NO_DUPLICATE_ANY_HIT_INVOCATION_BIT_KHR;
      // apparently, geom.flags can't be 0, otherwise we get a device loss on build...

      geom.geometryType = VK_GEOMETRY_TYPE_TRIANGLES_KHR;
      geom.geometry.triangles.sType = VK_STRUCTURE_TYPE_ACCELERATION_STRUCTURE_GEOMETRY_TRIANGLES_DATA_KHR;

      // vertex data
      geom.geometry.triangles.vertexFormat = VK_FORMAT_R32G32B32_SFLOAT;
      geom.geometry.triangles.vertexData.deviceAddress = 
        geometries[gid]->vertex.buffers[0]->address + geometries[gid]->vertex.offset;
      geom.geometry.triangles.vertexStride = geometries[gid]->vertex.stride;
      geom.geometry.triangles.maxVertex = geometries[gid]->vertex.count;

      // index data
      geom.geometry.triangles.indexType = VK_INDEX_TYPE_UINT32;
      // note, offset accounted for in range
      geom.geometry.triangles.indexData.deviceAddress = geometries[gid]->index.buffer->address; 
      maxPrimitiveCounts[gid] = geometries[gid]->index.count;
      
      // transform data
      // note, offset accounted for in range
      geom.geometry.triangles.transformData.hostAddress = nullptr;
      // if the above is null, then that indicates identity

      auto &geomRange = accelerationBuildStructureRangeInfos[gid];
      accelerationBuildStructureRangeInfoPtrs[gid] = &accelerationBuildStructureRangeInfos[gid];
      geomRange.primitiveCount = geometries[gid]->index.count;
      geomRange.primitiveOffset = geometries[gid]->index.offset;
      geomRange.firstVertex = geometries[gid]->index.firstVertex;
      geomRange.transformOffset = 0;
    }

    // Get size info
    VkAccelerationStructureBuildGeometryInfoKHR accelerationStructureBuildGeometryInfo{};
    accelerationStructureBuildGeometryInfo.sType = VK_STRUCTURE_TYPE_ACCELERATION_STRUCTURE_BUILD_GEOMETRY_INFO_KHR;
    accelerationStructureBuildGeometryInfo.type = VK_ACCELERATION_STRUCTURE_TYPE_BOTTOM_LEVEL_KHR;
    accelerationStructureBuildGeometryInfo.flags = flags;
    accelerationStructureBuildGeometryInfo.geometryCount = accelerationStructureGeometries.size();
    accelerationStructureBuildGeometryInfo.pGeometries = accelerationStructureGeometries.data();

    VkAccelerationStructureBuildSizesInfoKHR accelerationStructureBuildSizesInfo{};
    accelerationStructureBuildSizesInfo.sType = VK_STRUCTURE_TYPE_ACCELERATION_STRUCTURE_BUILD_SIZES_INFO_KHR;
    gprt::vkGetAccelerationStructureBuildSizes(
      logicalDevice,
      VK_ACCELERATION_STRUCTURE_BUILD_TYPE_DEVICE_KHR,
      &accelerationStructureBuildGeometryInfo,
      maxPrimitiveCounts.data(),
      &accelerationStructureBuildSizesInfo
    );
    
    if (accelBuffer && accelBuffer->size != accelerationStructureBuildSizesInfo.accelerationStructureSize)
    {
      // Destroy old accel handle too
      gprt::vkDestroyAccelerationStructure(logicalDevice, accelerationStructure, nullptr);
      accelerationStructure = VK_NULL_HANDLE;
      accelBuffer->destroy();
      delete(accelBuffer);
      accelBuffer = nullptr;
    }

    if (!accelBuffer) {
      accelBuffer = new Buffer(
        physicalDevice, logicalDevice, VK_NULL_HANDLE, VK_NULL_HANDLE, 
        // means we can use this buffer as a means of storing an acceleration structure
        VK_BUFFER_USAGE_ACCELERATION_STRUCTURE_STORAGE_BIT_KHR | 
        // means we can get this buffer's address with vkGetBufferDeviceAddress
        VK_BUFFER_USAGE_SHADER_DEVICE_ADDRESS_BIT, 
        // means that this memory is stored directly on the device 
        //  (rather than the host, or in a special host/device section)
        VK_MEMORY_PROPERTY_DEVICE_LOCAL_BIT,
        accelerationStructureBuildSizesInfo.accelerationStructureSize
      );

      VkAccelerationStructureCreateInfoKHR accelerationStructureCreateInfo{};
      accelerationStructureCreateInfo.sType = VK_STRUCTURE_TYPE_ACCELERATION_STRUCTURE_CREATE_INFO_KHR;
      accelerationStructureCreateInfo.buffer = accelBuffer->buffer;
      accelerationStructureCreateInfo.size = accelerationStructureBuildSizesInfo.accelerationStructureSize;
      accelerationStructureCreateInfo.type = VK_ACCELERATION_STRUCTURE_TYPE_BOTTOM_LEVEL_KHR;
      err = gprt::vkCreateAccelerationStructure(
        logicalDevice,
        &accelerationStructureCreateInfo, 
        nullptr,
        &accelerationStructure
      );
      if (err) GPRT_RAISE("failed to create acceleration structure for triangle accel build! : \n" + errorString(err));
    }

    if (scratchBuffer && scratchBuffer->size != accelerationStructureBuildSizesInfo.buildScratchSize)
    {
      scratchBuffer->destroy();
      delete(scratchBuffer);
      scratchBuffer = nullptr;
    }

    if (!scratchBuffer) {
      scratchBuffer = new Buffer(
        physicalDevice, logicalDevice, VK_NULL_HANDLE, VK_NULL_HANDLE, 
        // means that the buffer can be used in a VkDescriptorBufferInfo. // Is this required? If not, remove this...
        VK_BUFFER_USAGE_STORAGE_BUFFER_BIT | 
        // means we can get this buffer's address with vkGetBufferDeviceAddress
        VK_BUFFER_USAGE_SHADER_DEVICE_ADDRESS_BIT, 
        // means that this memory is stored directly on the device 
        //  (rather than the host, or in a special host/device section)
        VK_MEMORY_PROPERTY_DEVICE_LOCAL_BIT,
        accelerationStructureBuildSizesInfo.buildScratchSize
      );
    }

    VkAccelerationStructureBuildGeometryInfoKHR accelerationBuildGeometryInfo{};
    accelerationBuildGeometryInfo.sType = VK_STRUCTURE_TYPE_ACCELERATION_STRUCTURE_BUILD_GEOMETRY_INFO_KHR;
    accelerationBuildGeometryInfo.type = VK_ACCELERATION_STRUCTURE_TYPE_BOTTOM_LEVEL_KHR;
    accelerationBuildGeometryInfo.flags = VK_BUILD_ACCELERATION_STRUCTURE_PREFER_FAST_TRACE_BIT_KHR;
    accelerationBuildGeometryInfo.mode = VK_BUILD_ACCELERATION_STRUCTURE_MODE_BUILD_KHR;
    accelerationBuildGeometryInfo.dstAccelerationStructure = accelerationStructure;
    accelerationBuildGeometryInfo.geometryCount = accelerationStructureGeometries.size();
    accelerationBuildGeometryInfo.pGeometries = accelerationStructureGeometries.data();
    accelerationBuildGeometryInfo.scratchData.deviceAddress = scratchBuffer->address;

    // Build the acceleration structure on the device via a one-time command buffer submission
    // Some implementations may support acceleration structure building on the host (VkPhysicalDeviceAccelerationStructureFeaturesKHR->accelerationStructureHostCommands), but we prefer device builds
    // VkCommandBuffer commandBuffer = vulkanDevice->createCommandBuffer(VK_COMMAND_BUFFER_LEVEL_PRIMARY, true);

    VkCommandBufferBeginInfo cmdBufInfo{};
    cmdBufInfo.sType = VK_STRUCTURE_TYPE_COMMAND_BUFFER_BEGIN_INFO;
    err = vkBeginCommandBuffer(commandBuffer, &cmdBufInfo);
    if (err) GPRT_RAISE("failed to begin command buffer for triangle accel build! : \n" + errorString(err));

    gprt::vkCmdBuildAccelerationStructures(
      commandBuffer,
      1,
      &accelerationBuildGeometryInfo,
      accelerationBuildStructureRangeInfoPtrs.data());

    err = vkEndCommandBuffer(commandBuffer);
    if (err) GPRT_RAISE("failed to end command buffer for triangle accel build! : \n" + errorString(err));

    VkSubmitInfo submitInfo;
    submitInfo.sType = VK_STRUCTURE_TYPE_SUBMIT_INFO;
    submitInfo.pNext = NULL;
    submitInfo.waitSemaphoreCount = 0;
    submitInfo.pWaitSemaphores = nullptr;//&acquireImageSemaphoreHandleList[currentFrame];
    submitInfo.pWaitDstStageMask = nullptr;//&pipelineStageFlags;
    submitInfo.commandBufferCount = 1;
    submitInfo.pCommandBuffers = &commandBuffer;
    submitInfo.signalSemaphoreCount = 0;
    submitInfo.pSignalSemaphores = nullptr;//&writeImageSemaphoreHandleList[currentImageIndex]};

    // VkFenceCreateInfo fenceInfo {};
    // fenceInfo.sType = VK_STRUCTURE_TYPE_FENCE_CREATE_INFO;
    // fenceInfo.flags = 0;
    // VkFence fence;
    // err = vkCreateFence(logicalDevice, &fenceInfo, nullptr, &fence);
    // if (err) GPRT_RAISE("failed to create fence for triangle accel build! : \n" + errorString(err));

    err = vkQueueSubmit(queue, 1, &submitInfo, nullptr);
    if (err) GPRT_RAISE("failed to submit to queue for triangle accel build! : \n" + errorString(err));

    err = vkQueueWaitIdle(queue);
    if (err) GPRT_RAISE("failed to wait for queue idle for triangle accel build! : \n" + errorString(err));

    // Wait for the fence to signal that command buffer has finished executing
    // err = vkWaitForFences(logicalDevice, 1, &fence, VK_TRUE, 100000000000 /*timeout*/);
    // if (err) GPRT_RAISE("failed to wait for fence for triangle accel build! : \n" + errorString(err));
    // vkDestroyFence(logicalDevice, fence, nullptr);

    VkAccelerationStructureDeviceAddressInfoKHR accelerationDeviceAddressInfo{};
    accelerationDeviceAddressInfo.sType = VK_STRUCTURE_TYPE_ACCELERATION_STRUCTURE_DEVICE_ADDRESS_INFO_KHR;
    accelerationDeviceAddressInfo.accelerationStructure = accelerationStructure;
    address = gprt::vkGetAccelerationStructureDeviceAddress(logicalDevice, &accelerationDeviceAddressInfo);
  }

  void destroy() { 
    if (accelerationStructure) {
      gprt::vkDestroyAccelerationStructure(logicalDevice, accelerationStructure, nullptr);
      accelerationStructure = VK_NULL_HANDLE;
    }

    if (accelBuffer) {
      accelBuffer->destroy();
      delete accelBuffer;
      accelBuffer = nullptr;
    }

    if (scratchBuffer) {
      scratchBuffer->destroy();
      delete scratchBuffer;
      scratchBuffer = nullptr;
    }
  };
};

struct AABBAccel : public Accel {
  std::vector<AABBGeom*> geometries; 

  // todo, accept this in constructor
  VkBuildAccelerationStructureFlagsKHR flags = VK_BUILD_ACCELERATION_STRUCTURE_PREFER_FAST_TRACE_BIT_KHR;

  AABBAccel(VkPhysicalDevice physicalDevice, VkDevice logicalDevice, VkCommandBuffer commandBuffer, VkQueue queue,
    size_t numGeometries, AABBGeom* geometries) : Accel(physicalDevice, logicalDevice, commandBuffer, queue) 
  {
    this->geometries.resize(numGeometries);
    memcpy(this->geometries.data(), geometries, sizeof(GPRTGeom*) * numGeometries);
  };
  
  ~AABBAccel() {};

  AccelType getType() {return GPRT_AABB_ACCEL;}

  void build(std::map<std::string, Stage> internalStages, std::vector<Accel*> accels, uint32_t numRayTypes) {
    VkResult err;

    std::vector<VkAccelerationStructureBuildRangeInfoKHR> accelerationBuildStructureRangeInfos(geometries.size());
    std::vector<VkAccelerationStructureBuildRangeInfoKHR*> accelerationBuildStructureRangeInfoPtrs(geometries.size());
    std::vector<VkAccelerationStructureGeometryKHR> accelerationStructureGeometries(geometries.size());
    std::vector<uint32_t> maxPrimitiveCounts(geometries.size());

    for (uint32_t gid = 0; gid < geometries.size(); ++gid) {
      auto &geom = accelerationStructureGeometries[gid];
      geom.sType = VK_STRUCTURE_TYPE_ACCELERATION_STRUCTURE_GEOMETRY_KHR;
      // geom.flags = VK_GEOMETRY_OPAQUE_BIT_KHR; 
      //   means, anyhit shader is disabled

      // geom.flags = VK_GEOMETRY_NO_DUPLICATE_ANY_HIT_INVOCATION_BIT_KHR; 
      //   means, anyhit should only be called once.
      //   If absent, then an anyhit shader might be called more than once...
      geom.flags = VK_GEOMETRY_NO_DUPLICATE_ANY_HIT_INVOCATION_BIT_KHR;
      // apparently, geom.flags can't be 0, otherwise we get a device loss on build...

      geom.geometryType = VK_GEOMETRY_TYPE_AABBS_KHR;

      // aabb data
      geom.geometry.aabbs.sType = VK_STRUCTURE_TYPE_ACCELERATION_STRUCTURE_GEOMETRY_AABBS_DATA_KHR;
      geom.geometry.aabbs.pNext = VK_NULL_HANDLE;
      geom.geometry.aabbs.data.deviceAddress = geometries[gid]->aabb.buffers[0]->address;
      geom.geometry.aabbs.stride = geometries[gid]->aabb.stride;

      auto &geomRange = accelerationBuildStructureRangeInfos[gid];
      accelerationBuildStructureRangeInfoPtrs[gid] = &accelerationBuildStructureRangeInfos[gid];
      geomRange.primitiveCount = geometries[gid]->aabb.count;
      geomRange.primitiveOffset = geometries[gid]->aabb.offset;
      geomRange.firstVertex = 0; // unused 
      geomRange.transformOffset = 0;

      maxPrimitiveCounts[gid] = geometries[gid]->aabb.count;
    }

    // Get size info
    VkAccelerationStructureBuildGeometryInfoKHR accelerationStructureBuildGeometryInfo{};
    accelerationStructureBuildGeometryInfo.sType = VK_STRUCTURE_TYPE_ACCELERATION_STRUCTURE_BUILD_GEOMETRY_INFO_KHR;
    accelerationStructureBuildGeometryInfo.type = VK_ACCELERATION_STRUCTURE_TYPE_BOTTOM_LEVEL_KHR;
    accelerationStructureBuildGeometryInfo.flags = flags;
    accelerationStructureBuildGeometryInfo.geometryCount = accelerationStructureGeometries.size();
    accelerationStructureBuildGeometryInfo.pGeometries = accelerationStructureGeometries.data();

    VkAccelerationStructureBuildSizesInfoKHR accelerationStructureBuildSizesInfo{};
    accelerationStructureBuildSizesInfo.sType = VK_STRUCTURE_TYPE_ACCELERATION_STRUCTURE_BUILD_SIZES_INFO_KHR;
    gprt::vkGetAccelerationStructureBuildSizes(
      logicalDevice,
      VK_ACCELERATION_STRUCTURE_BUILD_TYPE_DEVICE_KHR,
      &accelerationStructureBuildGeometryInfo,
      maxPrimitiveCounts.data(),
      &accelerationStructureBuildSizesInfo
    );

    if (accelBuffer && accelBuffer->size != accelerationStructureBuildSizesInfo.accelerationStructureSize)
    {
      // Destroy old accel handle too
      gprt::vkDestroyAccelerationStructure(logicalDevice, accelerationStructure, nullptr);
      accelerationStructure = VK_NULL_HANDLE;
      accelBuffer->destroy();
      delete(accelBuffer);
      accelBuffer = nullptr;
    }
    
    if (!accelBuffer) {
      accelBuffer = new Buffer(
        physicalDevice, logicalDevice, VK_NULL_HANDLE, VK_NULL_HANDLE, 
        // means we can use this buffer as a means of storing an acceleration structure
        VK_BUFFER_USAGE_ACCELERATION_STRUCTURE_STORAGE_BIT_KHR | 
        // means we can get this buffer's address with vkGetBufferDeviceAddress
        VK_BUFFER_USAGE_SHADER_DEVICE_ADDRESS_BIT, 
        // means that this memory is stored directly on the device 
        //  (rather than the host, or in a special host/device section)
        VK_MEMORY_PROPERTY_DEVICE_LOCAL_BIT,
        accelerationStructureBuildSizesInfo.accelerationStructureSize
      );

      VkAccelerationStructureCreateInfoKHR accelerationStructureCreateInfo{};
      accelerationStructureCreateInfo.sType = VK_STRUCTURE_TYPE_ACCELERATION_STRUCTURE_CREATE_INFO_KHR;
      accelerationStructureCreateInfo.buffer = accelBuffer->buffer;
      accelerationStructureCreateInfo.size = accelerationStructureBuildSizesInfo.accelerationStructureSize;
      accelerationStructureCreateInfo.type = VK_ACCELERATION_STRUCTURE_TYPE_BOTTOM_LEVEL_KHR;
      err = gprt::vkCreateAccelerationStructure(
        logicalDevice,
        &accelerationStructureCreateInfo, 
        nullptr,
        &accelerationStructure
      );
      if (err) GPRT_RAISE("failed to create acceleration structure for AABB accel build! : \n" + errorString(err));
    }

    if (scratchBuffer && scratchBuffer->size != accelerationStructureBuildSizesInfo.buildScratchSize)
    {
      scratchBuffer->destroy();
      delete(scratchBuffer);
      scratchBuffer = nullptr;
    }
    
    if (!scratchBuffer) {
      scratchBuffer = new Buffer(
        physicalDevice, logicalDevice, VK_NULL_HANDLE, VK_NULL_HANDLE, 
        // means that the buffer can be used in a VkDescriptorBufferInfo. // Is this required? If not, remove this...
        VK_BUFFER_USAGE_STORAGE_BUFFER_BIT | 
        // means we can get this buffer's address with vkGetBufferDeviceAddress
        VK_BUFFER_USAGE_SHADER_DEVICE_ADDRESS_BIT, 
        // means that this memory is stored directly on the device 
        //  (rather than the host, or in a special host/device section)
        VK_MEMORY_PROPERTY_DEVICE_LOCAL_BIT,
        accelerationStructureBuildSizesInfo.buildScratchSize
      );
    }

    VkAccelerationStructureBuildGeometryInfoKHR accelerationBuildGeometryInfo{};
    accelerationBuildGeometryInfo.sType = VK_STRUCTURE_TYPE_ACCELERATION_STRUCTURE_BUILD_GEOMETRY_INFO_KHR;
    accelerationBuildGeometryInfo.type = VK_ACCELERATION_STRUCTURE_TYPE_BOTTOM_LEVEL_KHR;
    accelerationBuildGeometryInfo.flags = VK_BUILD_ACCELERATION_STRUCTURE_PREFER_FAST_TRACE_BIT_KHR;
    accelerationBuildGeometryInfo.mode = VK_BUILD_ACCELERATION_STRUCTURE_MODE_BUILD_KHR;
    accelerationBuildGeometryInfo.dstAccelerationStructure = accelerationStructure;
    accelerationBuildGeometryInfo.geometryCount = accelerationStructureGeometries.size();
    accelerationBuildGeometryInfo.pGeometries = accelerationStructureGeometries.data();
    accelerationBuildGeometryInfo.scratchData.deviceAddress = scratchBuffer->address;

    // Build the acceleration structure on the device via a one-time command buffer submission
    // Some implementations may support acceleration structure building on the host (VkPhysicalDeviceAccelerationStructureFeaturesKHR->accelerationStructureHostCommands), but we prefer device builds
    // VkCommandBuffer commandBuffer = vulkanDevice->createCommandBuffer(VK_COMMAND_BUFFER_LEVEL_PRIMARY, true);

    VkCommandBufferBeginInfo cmdBufInfo{};
    cmdBufInfo.sType = VK_STRUCTURE_TYPE_COMMAND_BUFFER_BEGIN_INFO;
    err = vkBeginCommandBuffer(commandBuffer, &cmdBufInfo);
    if (err) GPRT_RAISE("failed to begin command buffer for triangle accel build! : \n" + errorString(err));

    gprt::vkCmdBuildAccelerationStructures(
      commandBuffer,
      1,
      &accelerationBuildGeometryInfo,
      accelerationBuildStructureRangeInfoPtrs.data());

    err = vkEndCommandBuffer(commandBuffer);
    if (err) GPRT_RAISE("failed to end command buffer for triangle accel build! : \n" + errorString(err));

    VkSubmitInfo submitInfo;
    submitInfo.sType = VK_STRUCTURE_TYPE_SUBMIT_INFO;
    submitInfo.pNext = NULL;
    submitInfo.waitSemaphoreCount = 0;
    submitInfo.pWaitSemaphores = nullptr;//&acquireImageSemaphoreHandleList[currentFrame];
    submitInfo.pWaitDstStageMask = nullptr;//&pipelineStageFlags;
    submitInfo.commandBufferCount = 1;
    submitInfo.pCommandBuffers = &commandBuffer;
    submitInfo.signalSemaphoreCount = 0;
    submitInfo.pSignalSemaphores = nullptr;//&writeImageSemaphoreHandleList[currentImageIndex]};

    err = vkQueueSubmit(queue, 1, &submitInfo, nullptr);
    if (err) GPRT_RAISE("failed to submit to queue for AABB accel build! : \n" + errorString(err));

    err = vkQueueWaitIdle(queue);
    if (err) GPRT_RAISE("failed to wait for queue idle for AABB accel build! : \n" + errorString(err));

    VkAccelerationStructureDeviceAddressInfoKHR accelerationDeviceAddressInfo{};
    accelerationDeviceAddressInfo.sType = VK_STRUCTURE_TYPE_ACCELERATION_STRUCTURE_DEVICE_ADDRESS_INFO_KHR;
    accelerationDeviceAddressInfo.accelerationStructure = accelerationStructure;
    address = gprt::vkGetAccelerationStructureDeviceAddress(logicalDevice, &accelerationDeviceAddressInfo);
  }

  void destroy() { 
    if (accelerationStructure) {
      gprt::vkDestroyAccelerationStructure(logicalDevice, accelerationStructure, nullptr);
      accelerationStructure = VK_NULL_HANDLE;
    }

    if (accelBuffer) {
      accelBuffer->destroy();
      delete accelBuffer;
      accelBuffer = nullptr;
    }

    if (scratchBuffer) {
      scratchBuffer->destroy();
      delete scratchBuffer;
      scratchBuffer = nullptr;
    }
  };
};

struct InstanceAccel : public Accel {
  size_t numInstances;
  std::vector<Accel*> instances; 

  // the total number of geometries referenced by this instance accel's BLASes
  size_t numGeometries = -1;

  size_t instanceOffset = -1;

  Buffer *instancesBuffer = nullptr;
  Buffer *accelAddressesBuffer = nullptr;
  Buffer *instanceOffsetsBuffer = nullptr;

  struct {
    Buffer* buffer = nullptr;
    size_t stride = 0;
    size_t offset = 0;
  } transforms;

  struct {
    Buffer* buffer = nullptr;
    // size_t stride = 0;
    // size_t offset = 0;
  } references;

  struct {
    Buffer* buffer = nullptr;
    // size_t stride = 0;
    // size_t offset = 0;
  } offsets;

  // todo, accept this in constructor
  VkBuildAccelerationStructureFlagsKHR flags = VK_BUILD_ACCELERATION_STRUCTURE_PREFER_FAST_TRACE_BIT_KHR;

  InstanceAccel(VkPhysicalDevice physicalDevice, VkDevice logicalDevice, VkCommandBuffer commandBuffer, VkQueue queue,
    size_t numInstances, GPRTAccel* instances) : Accel(physicalDevice, logicalDevice, commandBuffer, queue) 
  {
    this->numInstances = numInstances;

    if (instances) {
      this->instances.resize(numInstances);
      memcpy(this->instances.data(), instances, sizeof(GPRTAccel*) * numInstances);

      // count number of geometry referenced.
      size_t numGeometry = 0;
      for (uint32_t j = 0; j < this->instances.size(); ++j) {
        if (this->instances[j]->getType() == GPRT_TRIANGLE_ACCEL) {
          TriangleAccel *triangleAccel = (TriangleAccel*) this->instances[j];
          numGeometry += triangleAccel->geometries.size();
        }
        else if (this->instances[j]->getType() == GPRT_AABB_ACCEL) {
          AABBAccel *aabbAccel = (AABBAccel*) this->instances[j];
          numGeometry += aabbAccel->geometries.size();
        }
        else {
          GPRT_RAISE("Unaccounted for BLAS type!");
        }
      }
      this->numGeometries = numGeometry;
    }

    instancesBuffer = new Buffer(
      physicalDevice, logicalDevice, commandBuffer, queue,
      // I guess I need this to use these buffers as input to tree builds?
      VK_BUFFER_USAGE_ACCELERATION_STRUCTURE_BUILD_INPUT_READ_ONLY_BIT_KHR | 
      // means we can get this buffer's address with vkGetBufferDeviceAddress
      VK_BUFFER_USAGE_SHADER_DEVICE_ADDRESS_BIT, 
      // means that this memory is stored directly on the device 
      //  (rather than the host, or in a special host/device section)
      // VK_MEMORY_PROPERTY_DEVICE_LOCAL_BIT |
      // VK_MEMORY_PROPERTY_HOST_VISIBLE_BIT, // temporary
      VK_MEMORY_PROPERTY_HOST_VISIBLE_BIT | VK_MEMORY_PROPERTY_HOST_COHERENT_BIT,
      sizeof(VkAccelerationStructureInstanceKHR) * numInstances
    );
  };
  
  ~InstanceAccel() {};

  void setTransforms(
    Buffer* transforms,
    size_t stride,
    size_t offset
    ) 
  {
    // assuming no motion blurred triangles for now, so we assume 1 transform per instance
    this->transforms.buffer = transforms;
    this->transforms.stride = stride;
    this->transforms.offset = offset;
  }

  void setReferences(
    Buffer* references = nullptr//,
    // size_t count,
    // size_t stride,
    // size_t offset
    ) 
  {
    this->references.buffer = references;
  }

  void setOffsets(
    Buffer* offsets = nullptr//,
    // size_t count,
    // size_t stride,
    // size_t offset
    ) 
  {
    this->offsets.buffer = offsets;
  }

  void setNumGeometries(
    size_t numGeometries
  )
  {
    this->numGeometries = numGeometries;
  }

  size_t getNumGeometries() {
    if (this->numGeometries == -1) {
      GPRT_RAISE("Error, numGeometries for this instance must be set by the user!");
    }
    return this->numGeometries;
  }

  AccelType getType() {return GPRT_INSTANCE_ACCEL;}

  void build(std::map<std::string, Stage> internalStages, std::vector<Accel*> accels, uint32_t numRayTypes) {
    VkResult err;

    // Compute the instance offset for the SBT record. 
    //   The instance shader binding table record offset is the total number 
    //   of geometries referenced by all instances up until this instance tree
    //   multiplied by the number of ray types.
    uint64_t instanceShaderBindingTableRecordOffset = 0;
    for (uint32_t i = 0; i < accels.size(); ++i) {
      if (accels[i] == this) break;
      if (accels[i]->getType() == GPRT_INSTANCE_ACCEL) {
        InstanceAccel *instanceAccel = (InstanceAccel*) accels[i];
        size_t numGeometry = instanceAccel->getNumGeometries();
        instanceShaderBindingTableRecordOffset += numGeometry * numRayTypes;
      }
    }
    instanceOffset = instanceShaderBindingTableRecordOffset;
    
    // No instance addressed provided, so we need to supply our own.
    uint64_t referencesAddress;
    if (references.buffer == nullptr) {
      // delete if not big enough
      if (accelAddressesBuffer && accelAddressesBuffer->size != numInstances * sizeof(uint64_t))
      {
        accelAddressesBuffer->destroy();
        delete accelAddressesBuffer;
        accelAddressesBuffer = nullptr;
      }
      
      // make buffer if not made yet
      if (accelAddressesBuffer == nullptr) {
        accelAddressesBuffer = new Buffer(
          physicalDevice, logicalDevice, commandBuffer, queue,
          // I guess I need this to use these buffers as input to tree builds?
          VK_BUFFER_USAGE_ACCELERATION_STRUCTURE_BUILD_INPUT_READ_ONLY_BIT_KHR | 
          // means we can get this buffer's address with vkGetBufferDeviceAddress
          VK_BUFFER_USAGE_SHADER_DEVICE_ADDRESS_BIT, 
          // means that this memory is stored directly on the device 
          //  (rather than the host, or in a special host/device section)
          // VK_MEMORY_PROPERTY_DEVICE_LOCAL_BIT | // temporary (doesn't work on AMD)
          VK_MEMORY_PROPERTY_HOST_VISIBLE_BIT, // temporary
          sizeof(uint64_t) * numInstances
        );
      }

      // transfer over addresses
      std::vector<uint64_t> addresses(numInstances);
      for (uint32_t i = 0; i < numInstances; ++i) 
        addresses[i] = this->instances[i]->address;
      accelAddressesBuffer->map();
      memcpy(accelAddressesBuffer->mapped, addresses.data(), sizeof(uint64_t) * numInstances);
      accelAddressesBuffer->unmap();
      referencesAddress = accelAddressesBuffer->address;
    }
    // Instance acceleration structure references provided by the user
    else {
      referencesAddress = references.buffer->address;
    }

    // No instance offsets provided, so we need to supply our own.
    uint64_t instanceOffsetsAddress;
    if (offsets.buffer == nullptr) {
      // delete if not big enough
      if (instanceOffsetsBuffer && instanceOffsetsBuffer->size != numInstances * sizeof(uint64_t))
      {
        instanceOffsetsBuffer->destroy();
        delete instanceOffsetsBuffer;
        instanceOffsetsBuffer = nullptr;
      }
      
      // make buffer if not made yet
      if (instanceOffsetsBuffer == nullptr) {
        instanceOffsetsBuffer = new Buffer(
          physicalDevice, logicalDevice, commandBuffer, queue,
          // I guess I need this to use these buffers as input to tree builds?
          VK_BUFFER_USAGE_ACCELERATION_STRUCTURE_BUILD_INPUT_READ_ONLY_BIT_KHR | 
          // means we can get this buffer's address with vkGetBufferDeviceAddress
          VK_BUFFER_USAGE_SHADER_DEVICE_ADDRESS_BIT, 
          // means that this memory is stored directly on the device 
          // (rather than the host, or in a special host/device section)
          // VK_MEMORY_PROPERTY_DEVICE_LOCAL_BIT | // temporary (doesn't work on AMD)
          VK_MEMORY_PROPERTY_HOST_VISIBLE_BIT, // temporary
          sizeof(uint64_t) * numInstances
        );
      }

      // transfer over offsets
      std::vector<int32_t> blasOffsets(numInstances);
      int offset = 0;
      for (uint32_t i = 0; i < numInstances; ++i) {
        blasOffsets[i] = offset;

        if (this->instances[i]->getType() == GPRT_TRIANGLE_ACCEL) 
        {
          TriangleAccel* triAccel = (TriangleAccel*)this->instances[i];
          offset += triAccel->geometries.size() * numRayTypes;
        } else if (this->instances[i]->getType() == GPRT_AABB_ACCEL) {
          AABBAccel* aabbAccel = (AABBAccel*)this->instances[i];
          offset += aabbAccel->geometries.size() * numRayTypes;
        } else {
          GPRT_RAISE("Error, unknown instance type");
        }
      }
      instanceOffsetsBuffer->map();
      memcpy(instanceOffsetsBuffer->mapped, blasOffsets.data(), sizeof(int32_t) * numInstances);
      instanceOffsetsBuffer->unmap();
      instanceOffsetsAddress = instanceOffsetsBuffer->address;
    }
    // Instance acceleration structure references provided by the user
    else {
      instanceOffsetsAddress = offsets.buffer->address;
    }

    // No instance addressed provided, so we assume identity.
    uint64_t transformBufferAddress;
    if (transforms.buffer == nullptr) {
      transformBufferAddress = -1;
    } else {
      transformBufferAddress = transforms.buffer->address;
    }

    // Use a compute shader to copy transforms into instances buffer
    VkCommandBufferBeginInfo cmdBufInfo{};
    struct PushConstants {
      uint64_t instanceBufferAddr;
      uint64_t transformBufferAddr;
      uint64_t accelReferencesAddr;
      uint64_t instanceShaderBindingTableRecordOffset;
      uint64_t transformOffset;
      uint64_t transformStride;
      uint64_t instanceOffsetsBufferAddr;
      uint64_t pad[16-7];
    } pushConstants;

    pushConstants.instanceBufferAddr = instancesBuffer->address;
    pushConstants.transformBufferAddr = transformBufferAddress;
    pushConstants.accelReferencesAddr = referencesAddress;
    pushConstants.instanceShaderBindingTableRecordOffset = instanceShaderBindingTableRecordOffset;
    pushConstants.transformOffset = transforms.offset;
    pushConstants.transformStride = transforms.stride;
    pushConstants.instanceOffsetsBufferAddr = instanceOffsetsAddress;

    cmdBufInfo.sType = VK_STRUCTURE_TYPE_COMMAND_BUFFER_BEGIN_INFO;
    err = vkBeginCommandBuffer(commandBuffer, &cmdBufInfo);
    vkCmdPushConstants(commandBuffer, internalStages["gprtFillInstanceData"].layout, 
      VK_SHADER_STAGE_COMPUTE_BIT, 0, sizeof(PushConstants), &pushConstants
    );
    vkCmdBindPipeline(commandBuffer, VK_PIPELINE_BIND_POINT_COMPUTE, internalStages["gprtFillInstanceData"].pipeline);
    // vkCmdBindDescriptorSets(commandBuffer, VK_PIPELINE_BIND_POINT_COMPUTE, pipelineLayout, 0, 1, &descriptorSet, 0, 0);
    vkCmdDispatch(commandBuffer, numInstances, 1, 1);
    err = vkEndCommandBuffer(commandBuffer);

    VkSubmitInfo submitInfo;
    submitInfo.sType = VK_STRUCTURE_TYPE_SUBMIT_INFO;
    submitInfo.pNext = NULL;
    submitInfo.waitSemaphoreCount = 0;
    submitInfo.pWaitSemaphores = nullptr;//&acquireImageSemaphoreHandleList[currentFrame];
    submitInfo.pWaitDstStageMask = nullptr;//&pipelineStageFlags;
    submitInfo.commandBufferCount = 1;
    submitInfo.pCommandBuffers = &commandBuffer;
    submitInfo.signalSemaphoreCount = 0;
    submitInfo.pSignalSemaphores = nullptr;//&writeImageSemaphoreHandleList[currentImageIndex]};

    err = vkQueueSubmit(queue, 1, &submitInfo, nullptr);
    if (err) GPRT_RAISE("failed to submit to queue for instance accel build! : \n" + errorString(err));

    err = vkQueueWaitIdle(queue);
    if (err) GPRT_RAISE("failed to wait for queue idle for instance accel build! : \n" + errorString(err));

    VkAccelerationStructureGeometryKHR accelerationStructureGeometry{};
    accelerationStructureGeometry.sType = VK_STRUCTURE_TYPE_ACCELERATION_STRUCTURE_GEOMETRY_KHR;
    accelerationStructureGeometry.geometryType = VK_GEOMETRY_TYPE_INSTANCES_KHR;
    accelerationStructureGeometry.flags = VK_GEOMETRY_OPAQUE_BIT_KHR;
    accelerationStructureGeometry.geometry.instances.sType = VK_STRUCTURE_TYPE_ACCELERATION_STRUCTURE_GEOMETRY_INSTANCES_DATA_KHR;
    accelerationStructureGeometry.geometry.instances.arrayOfPointers = VK_FALSE;
    accelerationStructureGeometry.geometry.instances.data.deviceAddress = instancesBuffer->address;

    // Get size info
    /*
    The pSrcAccelerationStructure, dstAccelerationStructure, and mode members of pBuildInfo are ignored. 
    Any VkDeviceOrHostAddressKHR members of pBuildInfo are ignored by this command, except that the hostAddress member 
    of VkAccelerationStructureGeometryTrianglesDataKHR::transformData will be examined to check if it is NULL.*
    */
    VkAccelerationStructureBuildGeometryInfoKHR accelerationStructureBuildGeometryInfo{};
    accelerationStructureBuildGeometryInfo.sType = VK_STRUCTURE_TYPE_ACCELERATION_STRUCTURE_BUILD_GEOMETRY_INFO_KHR;
    accelerationStructureBuildGeometryInfo.type = VK_ACCELERATION_STRUCTURE_TYPE_TOP_LEVEL_KHR;
    accelerationStructureBuildGeometryInfo.flags = VK_BUILD_ACCELERATION_STRUCTURE_PREFER_FAST_TRACE_BIT_KHR;
    accelerationStructureBuildGeometryInfo.geometryCount = 1;
    accelerationStructureBuildGeometryInfo.pGeometries = &accelerationStructureGeometry;

    uint32_t primitive_count = numInstances;

    VkAccelerationStructureBuildSizesInfoKHR accelerationStructureBuildSizesInfo{};
    accelerationStructureBuildSizesInfo.sType = VK_STRUCTURE_TYPE_ACCELERATION_STRUCTURE_BUILD_SIZES_INFO_KHR;
    gprt::vkGetAccelerationStructureBuildSizes(
      logicalDevice, 
      VK_ACCELERATION_STRUCTURE_BUILD_TYPE_DEVICE_KHR,
      &accelerationStructureBuildGeometryInfo,
      &primitive_count,
      &accelerationStructureBuildSizesInfo);
    

    if (accelBuffer && accelBuffer->size != accelerationStructureBuildSizesInfo.accelerationStructureSize) {
      // Destroy old accel handle too
      gprt::vkDestroyAccelerationStructure(logicalDevice, accelerationStructure, nullptr);
      accelerationStructure = VK_NULL_HANDLE;
      accelBuffer->destroy();
      delete(accelBuffer);
      accelBuffer = nullptr;
    }

    if (!accelBuffer) {
      accelBuffer = new Buffer(
        physicalDevice, logicalDevice, VK_NULL_HANDLE, VK_NULL_HANDLE, 
        // means we can use this buffer as a means of storing an acceleration structure
        VK_BUFFER_USAGE_ACCELERATION_STRUCTURE_STORAGE_BIT_KHR | 
        // means we can get this buffer's address with vkGetBufferDeviceAddress
        VK_BUFFER_USAGE_SHADER_DEVICE_ADDRESS_BIT, 
        // means that this memory is stored directly on the device 
        //  (rather than the host, or in a special host/device section)
        VK_MEMORY_PROPERTY_DEVICE_LOCAL_BIT,
        accelerationStructureBuildSizesInfo.accelerationStructureSize
      );

      VkAccelerationStructureCreateInfoKHR accelerationStructureCreateInfo{};
      accelerationStructureCreateInfo.sType = VK_STRUCTURE_TYPE_ACCELERATION_STRUCTURE_CREATE_INFO_KHR;
      accelerationStructureCreateInfo.buffer = accelBuffer->buffer;
      accelerationStructureCreateInfo.size = accelerationStructureBuildSizesInfo.accelerationStructureSize;
      accelerationStructureCreateInfo.type = VK_ACCELERATION_STRUCTURE_TYPE_TOP_LEVEL_KHR;
      err = gprt::vkCreateAccelerationStructure(
        logicalDevice,
        &accelerationStructureCreateInfo, 
        nullptr,
        &accelerationStructure
      );
      if (err) GPRT_RAISE("failed to create acceleration structure for instance accel build! : \n" + errorString(err));
    }

    if (scratchBuffer && scratchBuffer->size != accelerationStructureBuildSizesInfo.buildScratchSize)
    {
      scratchBuffer->destroy();
      delete(scratchBuffer);
      scratchBuffer = nullptr;
    }

    if (!scratchBuffer) {
      scratchBuffer = new Buffer(
        physicalDevice, logicalDevice, VK_NULL_HANDLE, VK_NULL_HANDLE,
        // means that the buffer can be used in a VkDescriptorBufferInfo. // Is this required? If not, remove this...
        VK_BUFFER_USAGE_STORAGE_BUFFER_BIT | 
        // means we can get this buffer's address with vkGetBufferDeviceAddress
        VK_BUFFER_USAGE_SHADER_DEVICE_ADDRESS_BIT, 
        // means that this memory is stored directly on the device 
        //  (rather than the host, or in a special host/device section)
        VK_MEMORY_PROPERTY_DEVICE_LOCAL_BIT,
        accelerationStructureBuildSizesInfo.buildScratchSize
      );
    }

    VkAccelerationStructureBuildGeometryInfoKHR accelerationBuildGeometryInfo{};
    accelerationBuildGeometryInfo.sType = VK_STRUCTURE_TYPE_ACCELERATION_STRUCTURE_BUILD_GEOMETRY_INFO_KHR;
    accelerationBuildGeometryInfo.type = VK_ACCELERATION_STRUCTURE_TYPE_TOP_LEVEL_KHR;
    accelerationBuildGeometryInfo.flags = VK_BUILD_ACCELERATION_STRUCTURE_PREFER_FAST_TRACE_BIT_KHR;
    accelerationBuildGeometryInfo.mode = VK_BUILD_ACCELERATION_STRUCTURE_MODE_BUILD_KHR;
    accelerationBuildGeometryInfo.dstAccelerationStructure = accelerationStructure;
    accelerationBuildGeometryInfo.geometryCount = 1;
    accelerationBuildGeometryInfo.pGeometries = &accelerationStructureGeometry;
    accelerationBuildGeometryInfo.scratchData.deviceAddress = scratchBuffer->address;

    VkAccelerationStructureBuildRangeInfoKHR accelerationStructureBuildRangeInfo{};
    accelerationStructureBuildRangeInfo.primitiveCount = numInstances;
    accelerationStructureBuildRangeInfo.primitiveOffset = 0;
    accelerationStructureBuildRangeInfo.firstVertex = 0;
    accelerationStructureBuildRangeInfo.transformOffset = 0;
    std::vector<VkAccelerationStructureBuildRangeInfoKHR*> accelerationBuildStructureRangeInfoPtrs = { &accelerationStructureBuildRangeInfo };
    
    // // Build the acceleration structure on the device via a one-time command buffer submission
    // // Some implementations may support acceleration structure building on the host (VkPhysicalDeviceAccelerationStructureFeaturesKHR->accelerationStructureHostCommands), but we prefer device builds

    // VkCommandBufferBeginInfo cmdBufInfo{};
    cmdBufInfo.sType = VK_STRUCTURE_TYPE_COMMAND_BUFFER_BEGIN_INFO;
    err = vkBeginCommandBuffer(commandBuffer, &cmdBufInfo);
    if (err) GPRT_RAISE("failed to begin command buffer for instance accel build! : \n" + errorString(err));

    gprt::vkCmdBuildAccelerationStructures(
      commandBuffer,
      1,
      &accelerationBuildGeometryInfo,
      accelerationBuildStructureRangeInfoPtrs.data());

    err = vkEndCommandBuffer(commandBuffer);
    if (err) GPRT_RAISE("failed to end command buffer for instance accel build! : \n" + errorString(err));

    // VkSubmitInfo submitInfo;
    submitInfo.sType = VK_STRUCTURE_TYPE_SUBMIT_INFO;
    submitInfo.pNext = NULL;
    submitInfo.waitSemaphoreCount = 0;
    submitInfo.pWaitSemaphores = nullptr;//&acquireImageSemaphoreHandleList[currentFrame];
    submitInfo.pWaitDstStageMask = nullptr;//&pipelineStageFlags;
    submitInfo.commandBufferCount = 1;
    submitInfo.pCommandBuffers = &commandBuffer;
    submitInfo.signalSemaphoreCount = 0;
    submitInfo.pSignalSemaphores = nullptr;//&writeImageSemaphoreHandleList[currentImageIndex]};

    err = vkQueueWaitIdle(queue);

    err = vkQueueSubmit(queue, 1, &submitInfo, nullptr);
    if (err) GPRT_RAISE("failed to submit to queue for instance accel build! : \n" + errorString(err));

    err = vkQueueWaitIdle(queue);
    if (err) GPRT_RAISE("failed to wait for queue idle for instance accel build! : \n" + errorString(err));

    // // // Wait for the fence to signal that command buffer has finished executing
    // // err = vkWaitForFences(logicalDevice, 1, &fence, VK_TRUE, 100000000000 /*timeout*/);
    // // if (err) GPRT_RAISE("failed to wait for fence for instance accel build! : \n" + errorString(err));
    // // vkDestroyFence(logicalDevice, fence, nullptr);

    VkAccelerationStructureDeviceAddressInfoKHR accelerationDeviceAddressInfo{};
    accelerationDeviceAddressInfo.sType = VK_STRUCTURE_TYPE_ACCELERATION_STRUCTURE_DEVICE_ADDRESS_INFO_KHR;
    accelerationDeviceAddressInfo.accelerationStructure = accelerationStructure;
    address = gprt::vkGetAccelerationStructureDeviceAddress(logicalDevice, &accelerationDeviceAddressInfo);
  }

  void destroy() { 
    if (accelerationStructure) {
      gprt::vkDestroyAccelerationStructure(logicalDevice, accelerationStructure, nullptr);
      accelerationStructure = VK_NULL_HANDLE;
    }

    if (accelBuffer) {
      accelBuffer->destroy();
      delete accelBuffer;
      accelBuffer = nullptr;
    }

    if (scratchBuffer) {
      scratchBuffer->destroy();
      delete scratchBuffer;
      scratchBuffer = nullptr;
    }

    if (instancesBuffer) {
      instancesBuffer->destroy();
      delete instancesBuffer;
      instancesBuffer = nullptr;
    }

    if (accelAddressesBuffer) {
      accelAddressesBuffer->destroy();
      delete accelAddressesBuffer;
      accelAddressesBuffer = nullptr;
    }

    if (instanceOffsetsBuffer) {
      instanceOffsetsBuffer->destroy();
      delete instanceOffsetsBuffer;
      instanceOffsetsBuffer = nullptr;
    }
  };
};

/** @brief A collection of features that are requested to support before 
 * creating a GPRT context. These features might not be available on all
 * platforms.
*/
static struct RequestedFeatures {
  /** A window (VK_KHR_SURFACE, SWAPCHAIN, etc...)*/
  bool window = false;
  struct Window {
    uint32_t initialWidth;
    uint32_t initialHeight;
    std::string title;
  } windowProperties;
} requestedFeatures;

struct Context {
  VkApplicationInfo appInfo;

  // Vulkan instance, stores all per-application states
  VkInstance instance;
  std::vector<std::string> supportedInstanceExtensions;

  // optional windowing features
  VkSurfaceKHR surface = VK_NULL_HANDLE;
  GLFWwindow* window = nullptr;
  VkExtent2D windowExtent;
  VkPresentModeKHR presentMode;
  VkSurfaceFormatKHR surfaceFormat;
  VkSurfaceCapabilitiesKHR surfaceCapabilities;
  uint32_t surfaceImageCount;
  VkSwapchainKHR swapchain = VK_NULL_HANDLE;
  std::vector<VkImage> swapchainImages;
  uint32_t currentImageIndex;
  VkSemaphore imageAvailableSemaphore = VK_NULL_HANDLE;
  VkSemaphore renderFinishedSemaphore = VK_NULL_HANDLE;
  VkFence inFlightFence = VK_NULL_HANDLE;

  // Physical device (GPU) that Vulkan will use
  VkPhysicalDevice physicalDevice;
  // Stores physical device properties (for e.g. checking device limits)
  VkPhysicalDeviceProperties deviceProperties;
  VkPhysicalDeviceRayTracingPipelinePropertiesKHR  rayTracingPipelineProperties;
  VkPhysicalDeviceAccelerationStructureFeaturesKHR accelerationStructureFeatures;
  // Stores the features available on the selected physical device (for e.g. checking if a feature is available)
  VkPhysicalDeviceFeatures deviceFeatures;
  // Stores all available memory (type) properties for the physical device
  VkPhysicalDeviceMemoryProperties deviceMemoryProperties;

  /** @brief Queue family properties of the chosen physical device */
  std::vector<VkQueueFamilyProperties> queueFamilyProperties;

  /** @brief Contains queue family indices */
  struct
  {
    uint32_t graphics;
    uint32_t compute;
    uint32_t transfer;
  } queueFamilyIndices;

  VkCommandBuffer graphicsCommandBuffer;
  VkCommandBuffer computeCommandBuffer;
  VkCommandBuffer transferCommandBuffer;

  /** @brief List of extensions supported by the chosen physical device */
  std::vector<std::string> supportedExtensions;

  /** @brief Set of physical device features to be enabled (must be set in the derived constructor) */
  VkPhysicalDeviceFeatures enabledFeatures{};
  /** @brief Set of device extensions to be enabled for this example (must be set in the derived constructor) */
  std::vector<const char*> enabledDeviceExtensions;
  std::vector<const char*> enabledInstanceExtensions;
  /** @brief Optional pNext structure for passing extension structures to device creation */
  void* deviceCreatepNextChain = nullptr;
  /** @brief Logical device, application's view of the physical device (GPU) */
  VkDevice logicalDevice;

  // Handle to the device graphics queue that command buffers are submitted to
  VkQueue graphicsQueue;
  VkQueue computeQueue;
  VkQueue transferQueue;


  // Depth buffer format (selected during Vulkan initialization)
  VkFormat depthFormat;
  // Command buffer pool
  VkCommandPool graphicsCommandPool;
  VkCommandPool computeCommandPool;
  VkCommandPool transferCommandPool;
  VkQueryPool queryPool;
  bool queryRequested = false;

  /** @brief Pipeline stages used to wait at for graphics queue submissions */
  VkPipelineStageFlags submitPipelineStages = VK_PIPELINE_STAGE_COLOR_ATTACHMENT_OUTPUT_BIT; // not sure I need this one
  // Contains command buffers and semaphores to be presented to the queue
  VkSubmitInfo submitInfo;
    // Command buffers used for rendering
    // std::vector<VkCommandBuffer> drawCmdBuffers;
  // Global render pass for frame buffer writes
  VkRenderPass renderPass = VK_NULL_HANDLE;
  // List of available frame buffers (same as number of swap chain images)
  std::vector<VkFramebuffer>frameBuffers;
  // Active frame buffer index
  uint32_t currentBuffer = 0;
  // Descriptor set pool
  VkDescriptorPool descriptorPool = VK_NULL_HANDLE;
  // List of shader modules created (stored for cleanup)
  std::vector<VkShaderModule> shaderModules;
  // Pipeline cache object
  VkPipelineCache pipelineCache;
    
  // ray tracing pipeline and layout
  VkPipeline pipeline = VK_NULL_HANDLE;
  VkPipelineLayout pipelineLayout = VK_NULL_HANDLE;

  std::vector<Compute*> computePrograms;
  std::vector<RayGen*> raygenPrograms;
  std::vector<Miss*> missPrograms;
  std::vector<GeomType*> geomTypes;

  std::vector<Accel*> accels;

  std::vector<VkRayTracingShaderGroupCreateInfoKHR> shaderGroups{};
  Buffer shaderBindingTable;

  uint32_t numRayTypes = 1;

  // struct InternalStages {
  //   // for copying transforms into the instance buffer
  //   std::string fillInstanceDataEntryPoint = "gprtFillInstanceData";
  //   VkPipelineLayout fillInstanceDataPipelineLayout;
  //   VkShaderModule fillInstanceDataShaderModule;
  //   VkPipeline fillInstanceDataPipeline;
  // }
  Stage fillInstanceDataStage;
  Module *internalModule = nullptr;

  /*! returns whether logging is enabled */
  inline static bool logging()
  {
#ifdef NDEBUG
  return false;
#else
  return true;
#endif
  }

  /*! returns whether validation is enabled */
  inline static bool validation()
  {
#ifdef NDEBUG
  return false;
#else
  return true;
#endif
  }

  void freeDebugCallback(VkInstance instance)
  {
    if (gprt::debugUtilsMessenger != VK_NULL_HANDLE)
    {
      gprt::vkDestroyDebugUtilsMessengerEXT(instance, gprt::debugUtilsMessenger, nullptr);
    }
  }

  size_t getNumHitRecords() {
    // The total number of geometries is the number of geometries referenced 
    // by each top level acceleration structure.
    int totalGeometries = 0;
    for (int accelID = 0; accelID < accels.size(); ++accelID) {
      Accel *accel = accels[accelID];
      if (!accel) continue;
      if (accel->getType() == GPRT_INSTANCE_ACCEL) {
        InstanceAccel* tlas = (InstanceAccel*) accel;
        totalGeometries += tlas->getNumGeometries();
      }
    }

    int numHitRecords = totalGeometries * numRayTypes;
    return numHitRecords;
  }

  Context(int32_t *requestedDeviceIDs, int numRequestedDevices) {
    appInfo.sType = VK_STRUCTURE_TYPE_APPLICATION_INFO;
    appInfo.pApplicationName = "GPRT";
    appInfo.applicationVersion = VK_MAKE_VERSION(1, 0, 0);
    appInfo.pEngineName = "GPRT";
    appInfo.engineVersion = VK_MAKE_VERSION(1, 0, 0);
    appInfo.apiVersion = VK_API_VERSION_1_1;
    appInfo.pNext = VK_NULL_HANDLE;


    /// 1. Create Instance
    std::vector<const char*> instanceExtensions;// = { VK_KHR_SURFACE_EXTENSION_NAME };
    #if defined(VK_USE_PLATFORM_MACOS_MVK) && (VK_HEADER_VERSION >= 216)
      instanceExtensions.push_back(VK_KHR_PORTABILITY_ENUMERATION_EXTENSION_NAME);
      instanceExtensions.push_back(VK_KHR_GET_PHYSICAL_DEVICE_PROPERTIES_2_EXTENSION_NAME);
    #endif

    // Get extensions supported by the instance and store for later use
    uint32_t instExtCount = 0;
    vkEnumerateInstanceExtensionProperties(nullptr, &instExtCount, nullptr);
    if (instExtCount > 0)
    {
      std::vector<VkExtensionProperties> extensions(instExtCount);
      if (vkEnumerateInstanceExtensionProperties(nullptr, &instExtCount, &extensions.front()) == VK_SUCCESS)
      {
        for (VkExtensionProperties extension : extensions)
        {
          supportedInstanceExtensions.push_back(extension.extensionName);
        }
      }
    }

    // Enabled requested instance extensions
    if (enabledInstanceExtensions.size() > 0)
    {
      for (const char * enabledExtension : enabledInstanceExtensions)
      {
        // Output message if requested extension is not available
        if (std::find(supportedInstanceExtensions.begin(), supportedInstanceExtensions.end(), enabledExtension) == supportedInstanceExtensions.end())
        {
          std::cerr << "Enabled instance extension \"" << enabledExtension << "\" is not present at instance level\n";
        }
        instanceExtensions.push_back(enabledExtension);
      }
    }

    VkValidationFeatureEnableEXT enabled[] = {VK_VALIDATION_FEATURE_ENABLE_DEBUG_PRINTF_EXT};
    VkValidationFeaturesEXT      validationFeatures{VK_STRUCTURE_TYPE_VALIDATION_FEATURES_EXT};
    validationFeatures.disabledValidationFeatureCount = 0;
    validationFeatures.enabledValidationFeatureCount  = 1;
    validationFeatures.pDisabledValidationFeatures    = nullptr;
    validationFeatures.pEnabledValidationFeatures     = enabled;

    VkInstanceCreateInfo instanceCreateInfo{};
    instanceCreateInfo.sType = VK_STRUCTURE_TYPE_INSTANCE_CREATE_INFO;
    instanceCreateInfo.pApplicationInfo = &appInfo;
    //instanceCreateInfo.pNext = VK_NULL_HANDLE;
    instanceCreateInfo.pNext = &validationFeatures;

    uint32_t glfwExtensionCount = 0;
    const char** glfwExtensions;
    if (requestedFeatures.window) {
      if (!glfwInit())
        throw std::runtime_error("Can't initialize GLFW");

      if (!glfwVulkanSupported()) {
        GPRT_RAISE("Window requested but unsupported!");
      }
      glfwExtensions = glfwGetRequiredInstanceExtensions(&glfwExtensionCount);
      for (uint32_t i = 0; i < glfwExtensionCount; ++i) {
        instanceExtensions.push_back(glfwExtensions[i]);
      }
    }

    // Number of validation layers allowed
    instanceCreateInfo.enabledLayerCount = 0;

    #if defined(VK_USE_PLATFORM_MACOS_MVK) && (VK_HEADER_VERSION >= 216)
      instanceCreateInfo.flags = VK_INSTANCE_CREATE_ENUMERATE_PORTABILITY_BIT_KHR;
    #endif

    if (validation()){
      instanceExtensions.push_back(VK_EXT_DEBUG_UTILS_EXTENSION_NAME);
    }

    if (instanceExtensions.size() > 0)
    {
      instanceCreateInfo.enabledExtensionCount = (uint32_t)instanceExtensions.size();
      instanceCreateInfo.ppEnabledExtensionNames = instanceExtensions.data();
    }

    instanceCreateInfo.ppEnabledLayerNames = nullptr;
    instanceCreateInfo.enabledLayerCount = 0;

    VkResult err;

    err = vkCreateInstance(&instanceCreateInfo, nullptr, &instance);
    if (err) {
      GPRT_RAISE("failed to create instance! : \n" + errorString(err));
    }

    /// 1.5 - create a window and surface if requested
    if (requestedFeatures.window) {
      glfwWindowHint(GLFW_CLIENT_API, GLFW_NO_API);
      // todo, allow the window to resize and recreate swapchain
      glfwWindowHint(GLFW_RESIZABLE, GLFW_FALSE); 
      window = glfwCreateWindow(
        requestedFeatures.windowProperties.initialWidth, 
        requestedFeatures.windowProperties.initialHeight, 
        requestedFeatures.windowProperties.title.c_str(), 
        NULL, NULL);

      VkResult err = glfwCreateWindowSurface(instance, window, nullptr, &surface);
      if (err != VK_SUCCESS) {
        GPRT_RAISE("failed to create window surface! : \n" + errorString(err));
      }
      // Poll some initial event values
      glfwPollEvents();
    }

    /// 2. Select a Physical Device


    // If requested, we enable the default validation layers for debugging
    if (validation())
    {
      gprt::vkCreateDebugUtilsMessengerEXT = reinterpret_cast<PFN_vkCreateDebugUtilsMessengerEXT>(vkGetInstanceProcAddr(instance, "vkCreateDebugUtilsMessengerEXT"));
      gprt::vkDestroyDebugUtilsMessengerEXT = reinterpret_cast<PFN_vkDestroyDebugUtilsMessengerEXT>(vkGetInstanceProcAddr(instance, "vkDestroyDebugUtilsMessengerEXT"));

      VkDebugUtilsMessengerCreateInfoEXT debugUtilsMessengerCI{};
      debugUtilsMessengerCI.sType = VK_STRUCTURE_TYPE_DEBUG_UTILS_MESSENGER_CREATE_INFO_EXT;
      debugUtilsMessengerCI.messageSeverity = VK_DEBUG_UTILS_MESSAGE_SEVERITY_WARNING_BIT_EXT |
                                              VK_DEBUG_UTILS_MESSAGE_SEVERITY_ERROR_BIT_EXT |
                                              VK_DEBUG_UTILS_MESSAGE_SEVERITY_INFO_BIT_EXT ;
      debugUtilsMessengerCI.messageType = VK_DEBUG_UTILS_MESSAGE_TYPE_GENERAL_BIT_EXT | VK_DEBUG_UTILS_MESSAGE_TYPE_VALIDATION_BIT_EXT;
      debugUtilsMessengerCI.pfnUserCallback = debugUtilsMessengerCallback;
      VkResult result = gprt::vkCreateDebugUtilsMessengerEXT(instance, &debugUtilsMessengerCI, nullptr, &gprt::debugUtilsMessenger);
      assert(result == VK_SUCCESS);
    }

    // Physical device
    uint32_t gpuCount = 0;
    // Get number of available physical devices
    VK_CHECK_RESULT(vkEnumeratePhysicalDevices(instance, &gpuCount, nullptr));
    if (gpuCount == 0) {
      GPRT_RAISE("No device with Vulkan support found : \n" + errorString(err));
    }
    // Enumerate devices
    std::vector<VkPhysicalDevice> physicalDevices(gpuCount);
    err = vkEnumeratePhysicalDevices(instance, &gpuCount, physicalDevices.data());
    if (err) {
      GPRT_RAISE("Could not enumerate physical devices : \n" + errorString(err));
    }

    // GPU selection

    auto physicalDeviceTypeString = [](VkPhysicalDeviceType type) -> std::string
    {
      switch (type)
      {
    #define STR(r) case VK_PHYSICAL_DEVICE_TYPE_ ##r: return #r
        STR(OTHER);
        STR(INTEGRATED_GPU);
        STR(DISCRETE_GPU);
        STR(VIRTUAL_GPU);
        STR(CPU);
    #undef STR
      default: return "UNKNOWN_DEVICE_TYPE";
      }
    };

    auto extensionSupported = [](std::string extension, std::vector<std::string> supportedExtensions) -> bool {
      return (std::find(supportedExtensions.begin(), supportedExtensions.end(), extension) != supportedExtensions.end());
    };

    /* function that checks if the selected physical device meets requirements */
    auto checkDeviceExtensionSupport = [](VkPhysicalDevice device, 
      std::vector<const char*> deviceExtensions) -> bool 
    {
      uint32_t extensionCount;
      vkEnumerateDeviceExtensionProperties(device, nullptr, &extensionCount, nullptr);

      std::vector<VkExtensionProperties> availableExtensions(extensionCount);
      vkEnumerateDeviceExtensionProperties(device, nullptr, &extensionCount, availableExtensions.data());

      std::set<std::string> requiredExtensions;
      for (auto &cstr : deviceExtensions) {
        requiredExtensions.insert(std::string(cstr));
      }

      for (const auto& extension : availableExtensions) {
        requiredExtensions.erase(extension.extensionName);
      }

      return requiredExtensions.empty();
    };

    // Ray tracing related extensions required
    enabledDeviceExtensions.push_back(VK_KHR_ACCELERATION_STRUCTURE_EXTENSION_NAME);
    enabledDeviceExtensions.push_back(VK_KHR_RAY_TRACING_PIPELINE_EXTENSION_NAME);

    // Required by VK_KHR_acceleration_structure
    enabledDeviceExtensions.push_back(VK_KHR_BUFFER_DEVICE_ADDRESS_EXTENSION_NAME);
    enabledDeviceExtensions.push_back(VK_KHR_DEFERRED_HOST_OPERATIONS_EXTENSION_NAME);
    enabledDeviceExtensions.push_back(VK_EXT_DESCRIPTOR_INDEXING_EXTENSION_NAME);

    enabledDeviceExtensions.push_back(VK_KHR_SHADER_NON_SEMANTIC_INFO_EXTENSION_NAME);

    // Required for VK_KHR_ray_tracing_pipeline
    enabledDeviceExtensions.push_back(VK_KHR_SPIRV_1_4_EXTENSION_NAME);

    enabledDeviceExtensions.push_back(VK_KHR_RAY_QUERY_EXTENSION_NAME);

    // Required by VK_KHR_spirv_1_4
    enabledDeviceExtensions.push_back(VK_KHR_SHADER_FLOAT_CONTROLS_EXTENSION_NAME);

    if (requestedFeatures.window)
    {
    	// If the device will be used for presenting to a display via a swapchain 
      // we need to request the swapchain extension
    	enabledDeviceExtensions.push_back(VK_KHR_SWAPCHAIN_EXTENSION_NAME);
    }

    #if defined(VK_USE_PLATFORM_MACOS_MVK) && (VK_HEADER_VERSION >= 216)
      enabledDeviceExtensions.push_back(VK_KHR_PORTABILITY_SUBSET_EXTENSION_NAME);
    #endif

    // Select physical device to be used
    // Defaults to the first device unless specified by command line
    uint32_t selectedDevice = -1; // TODO

    std::vector<uint32_t> usableDevices;
    
    LOG("Searching for usable Vulkan physical device...");
    for (uint32_t i = 0; i < gpuCount; i++) {
      VkPhysicalDeviceProperties deviceProperties;
      vkGetPhysicalDeviceProperties(physicalDevices[i], &deviceProperties);
      std::string message = std::string("Device [") + std::to_string(i) + std::string("] : ") + std::string(deviceProperties.deviceName);
      message += std::string(", Type : ") + physicalDeviceTypeString(deviceProperties.deviceType);
      message += std::string(", API : ") + std::to_string(deviceProperties.apiVersion >> 22) + std::string(".")
               + std::to_string(((deviceProperties.apiVersion >> 12) & 0x3ff)) + std::string(".")
               + std::to_string(deviceProperties.apiVersion & 0xfff);
      LOG(message);
      
      if (checkDeviceExtensionSupport(physicalDevices[i], enabledDeviceExtensions)) {
        usableDevices.push_back(i);
      } else {
        /* Explain why we aren't using this device */
        for (const char* enabledExtension : enabledDeviceExtensions)
        {
          if (!extensionSupported(enabledExtension, supportedExtensions)) {
            LOG("Device unusable... Requested device extension \"" << 
              enabledExtension << "\" is not present.");
          }
        }
      }
    }

    if (usableDevices.size() == 0) {
      GPRT_RAISE("Unable to find physical device meeting requirements\n");
    }
    else {
      LOG("Selecting first usable device");
      selectedDevice = usableDevices[0];
    }

    physicalDevice = physicalDevices[selectedDevice];

    // Store properties (including limits), features and memory properties of the physical device
    // Device properties also contain limits and sparse properties
    vkGetPhysicalDeviceProperties(physicalDevice, &deviceProperties);

    // VkPhysicalDeviceRayTracingPipelinePropertiesKHR  rayTracingPipelineProperties{};
    rayTracingPipelineProperties = {};
    rayTracingPipelineProperties.sType = VK_STRUCTURE_TYPE_PHYSICAL_DEVICE_RAY_TRACING_PIPELINE_PROPERTIES_KHR;
    VkPhysicalDeviceProperties2 deviceProperties2{};
    deviceProperties2.sType = VK_STRUCTURE_TYPE_PHYSICAL_DEVICE_PROPERTIES_2;
    deviceProperties2.pNext = &rayTracingPipelineProperties;
    vkGetPhysicalDeviceProperties2(physicalDevice, &deviceProperties2);

    // Features should be checked by the end application before using them
    vkGetPhysicalDeviceFeatures(physicalDevice, &deviceFeatures);
    // Memory properties are used regularly for creating all kinds of buffers
    vkGetPhysicalDeviceMemoryProperties(physicalDevice, &deviceMemoryProperties);

    // Queue family properties, used for setting up requested queues upon device creation
    uint32_t queueFamilyCount;
    vkGetPhysicalDeviceQueueFamilyProperties(physicalDevice, &queueFamilyCount, nullptr);
    assert(queueFamilyCount > 0);
    queueFamilyProperties.resize(queueFamilyCount);
    vkGetPhysicalDeviceQueueFamilyProperties(physicalDevice, &queueFamilyCount, queueFamilyProperties.data());

    // Get list of supported extensions
    uint32_t devExtCount = 0;
    vkEnumerateDeviceExtensionProperties(physicalDevice, nullptr, &devExtCount, nullptr);
    if (devExtCount > 0)
    {
      std::vector<VkExtensionProperties> extensions(devExtCount);
      if (vkEnumerateDeviceExtensionProperties(physicalDevice, nullptr, &devExtCount, &extensions.front()) == VK_SUCCESS)
      {
        for (auto ext : extensions)
        {
          supportedExtensions.push_back(ext.extensionName);
        }
      }
    }

    // Now, create the logical device and all requested queues
    std::vector<VkDeviceQueueCreateInfo> queueCreateInfos{};
    // Get queue family indices for the requested queue family types
    // Note that the indices may overlap depending on the implementation

    auto getQueueFamilyIndex =
      [](VkQueueFlagBits queueFlags,
      std::vector<VkQueueFamilyProperties> queueFamilyProperties) -> uint32_t
      {
        // Dedicated queue for compute
        // Try to find a queue family index that supports compute but not graphics
        if (queueFlags & VK_QUEUE_COMPUTE_BIT)
          for (uint32_t i = 0; i < static_cast<uint32_t>(queueFamilyProperties.size()); i++)
            if ((queueFamilyProperties[i].queueFlags & queueFlags) &&
              ((queueFamilyProperties[i].queueFlags & VK_QUEUE_GRAPHICS_BIT) == 0))
              return i;

        // Dedicated queue for transfer
        // Try to find a queue family index that supports transfer but not graphics and compute
        if (queueFlags & VK_QUEUE_TRANSFER_BIT)
          for (uint32_t i = 0; i < static_cast<uint32_t>(queueFamilyProperties.size()); i++)
            if ((queueFamilyProperties[i].queueFlags & queueFlags) &&
                ((queueFamilyProperties[i].queueFlags & VK_QUEUE_GRAPHICS_BIT) == 0) &&
                ((queueFamilyProperties[i].queueFlags & VK_QUEUE_COMPUTE_BIT) == 0))
              return i;

        // For other queue types or if no separate compute queue is present, return the first one to support the requested flags
        for (uint32_t i = 0; i < static_cast<uint32_t>(queueFamilyProperties.size()); i++)
          if (queueFamilyProperties[i].queueFlags & queueFlags)
            return i;
        GPRT_RAISE("Could not find a matching queue family index");
      };

    const float defaultQueuePriority(0.0f);

    // Graphics queue
    // if (requestedQueueTypes & VK_QUEUE_GRAPHICS_BIT)
    {
      queueFamilyIndices.graphics = getQueueFamilyIndex(VK_QUEUE_GRAPHICS_BIT, queueFamilyProperties);
      VkDeviceQueueCreateInfo queueInfo{};
      queueInfo.sType = VK_STRUCTURE_TYPE_DEVICE_QUEUE_CREATE_INFO;
      queueInfo.queueFamilyIndex = queueFamilyIndices.graphics;
      queueInfo.queueCount = 1;
      queueInfo.pQueuePriorities = &defaultQueuePriority;
      queueCreateInfos.push_back(queueInfo);
    }
    // else
    // {
    //   queueFamilyIndices.graphics = 0;
    // }

    // Dedicated compute queue
    // if (requestedQueueTypes & VK_QUEUE_COMPUTE_BIT)
    {
      queueFamilyIndices.compute = getQueueFamilyIndex(VK_QUEUE_COMPUTE_BIT, queueFamilyProperties);
      if (queueFamilyIndices.compute != queueFamilyIndices.graphics)
      {
        // If compute family index differs, we need an additional queue create info for the compute queue
        VkDeviceQueueCreateInfo queueInfo{};
        queueInfo.sType = VK_STRUCTURE_TYPE_DEVICE_QUEUE_CREATE_INFO;
        queueInfo.queueFamilyIndex = queueFamilyIndices.compute;
        queueInfo.queueCount = 1;
        queueInfo.pQueuePriorities = &defaultQueuePriority;
        queueCreateInfos.push_back(queueInfo);
      }
    }
    // else
    // {
    //   // Else we use the same queue
    //   queueFamilyIndices.compute = queueFamilyIndices.graphics;
    // }

    // Dedicated transfer queue
    // if (requestedQueueTypes & VK_QUEUE_TRANSFER_BIT)
    {
      queueFamilyIndices.transfer = getQueueFamilyIndex(VK_QUEUE_TRANSFER_BIT, queueFamilyProperties);
      if ((queueFamilyIndices.transfer != queueFamilyIndices.graphics) && (queueFamilyIndices.transfer != queueFamilyIndices.compute))
      {
        // If compute family index differs, we need an additional queue create info for the compute queue
        VkDeviceQueueCreateInfo queueInfo{};
        queueInfo.sType = VK_STRUCTURE_TYPE_DEVICE_QUEUE_CREATE_INFO;
        queueInfo.queueFamilyIndex = queueFamilyIndices.transfer;
        queueInfo.queueCount = 1;
        queueInfo.pQueuePriorities = &defaultQueuePriority;
        queueCreateInfos.push_back(queueInfo);
      }
    }
    // else
    // {
    //   // Else we use the same queue
    //   queueFamilyIndices.transfer = queueFamilyIndices.graphics;
    // }

    /// 3. Create the logical device representation
    VkPhysicalDeviceBufferDeviceAddressFeatures bufferDeviceAddressFeatures = {};
    bufferDeviceAddressFeatures.sType = VK_STRUCTURE_TYPE_PHYSICAL_DEVICE_BUFFER_DEVICE_ADDRESS_FEATURES;
    bufferDeviceAddressFeatures.bufferDeviceAddress = VK_TRUE;
    bufferDeviceAddressFeatures.bufferDeviceAddressCaptureReplay = VK_FALSE;
    bufferDeviceAddressFeatures.bufferDeviceAddressMultiDevice = VK_FALSE;
    bufferDeviceAddressFeatures.pNext = nullptr;

    VkPhysicalDeviceAccelerationStructureFeaturesKHR accelerationStructureFeatures{};
    accelerationStructureFeatures.sType = VK_STRUCTURE_TYPE_PHYSICAL_DEVICE_ACCELERATION_STRUCTURE_FEATURES_KHR;
    accelerationStructureFeatures.pNext = &bufferDeviceAddressFeatures;

    VkPhysicalDeviceRayTracingPipelineFeaturesKHR rtPipelineFeatures{};
    rtPipelineFeatures.sType = VK_STRUCTURE_TYPE_PHYSICAL_DEVICE_RAY_TRACING_PIPELINE_FEATURES_KHR;
    rtPipelineFeatures.rayTracingPipeline = true;
    rtPipelineFeatures.pNext = &accelerationStructureFeatures;

    VkPhysicalDeviceRayQueryFeaturesKHR rtQueryFeatures{};
    rtQueryFeatures.sType = VK_STRUCTURE_TYPE_PHYSICAL_DEVICE_RAY_QUERY_FEATURES_KHR;
    rtQueryFeatures.rayQuery = VK_TRUE;
    rtQueryFeatures.pNext = &rtPipelineFeatures;

    VkPhysicalDeviceFeatures2 deviceFeatures2{};
    deviceFeatures2.sType = VK_STRUCTURE_TYPE_PHYSICAL_DEVICE_FEATURES_2;
    deviceFeatures2.pNext = &rtQueryFeatures;
    vkGetPhysicalDeviceFeatures2(physicalDevice, &deviceFeatures2);



    VkDeviceCreateInfo deviceCreateInfo = {};
    deviceCreateInfo.sType = VK_STRUCTURE_TYPE_DEVICE_CREATE_INFO;
    deviceCreateInfo.queueCreateInfoCount = static_cast<uint32_t>(queueCreateInfos.size());;
    deviceCreateInfo.pQueueCreateInfos = queueCreateInfos.data();
    deviceCreateInfo.pEnabledFeatures =nullptr; //  &enabledFeatures; // TODO, remove or update enabledFeatures
    deviceCreateInfo.pNext = &deviceFeatures2;

    // If a pNext(Chain) has been passed, we need to add it to the device creation info
    // VkPhysicalDeviceFeatures2 physicalDeviceFeatures2{};
    // if (pNextChain) {
    //   physicalDeviceFeatures2.sType = VK_STRUCTURE_TYPE_PHYSICAL_DEVICE_FEATURES_2;
    //   physicalDeviceFeatures2.features = enabledFeatures;
    //   physicalDeviceFeatures2.pNext = pNextChain;
    //   deviceCreateInfo.pEnabledFeatures = nullptr;
    //   deviceCreateInfo.pNext = &physicalDeviceFeatures2;
    // }

    // // Enable the debug marker extension if it is present (likely meaning a debugging tool is present)
    // if (extensionSupported(VK_EXT_DEBUG_MARKER_EXTENSION_NAME))
    // {
    //   enabledDeviceExtensions.push_back(VK_EXT_DEBUG_MARKER_EXTENSION_NAME);
    //   enableDebugMarkers = true;
    // }

    

    if (enabledDeviceExtensions.size() > 0)
    {
      deviceCreateInfo.enabledExtensionCount = (uint32_t)enabledDeviceExtensions.size();
      deviceCreateInfo.ppEnabledExtensionNames = enabledDeviceExtensions.data();
    }

    // this->enabledFeatures = enabledFeatures;
    err = vkCreateDevice(physicalDevice, &deviceCreateInfo, nullptr, &logicalDevice);
    if (err) {
      GPRT_RAISE("Could not create logical devices : \n" + errorString(err));
    }

    // Get the ray tracing and acceleration structure related function pointers required by this sample
    gprt::vkGetBufferDeviceAddress = reinterpret_cast<PFN_vkGetBufferDeviceAddressKHR>(vkGetDeviceProcAddr(logicalDevice, "vkGetBufferDeviceAddressKHR"));
    gprt::vkCmdBuildAccelerationStructures = reinterpret_cast<PFN_vkCmdBuildAccelerationStructuresKHR>(vkGetDeviceProcAddr(logicalDevice, "vkCmdBuildAccelerationStructuresKHR"));
    gprt::vkBuildAccelerationStructures = reinterpret_cast<PFN_vkBuildAccelerationStructuresKHR>(vkGetDeviceProcAddr(logicalDevice, "vkBuildAccelerationStructuresKHR"));
    gprt::vkCreateAccelerationStructure = reinterpret_cast<PFN_vkCreateAccelerationStructureKHR>(vkGetDeviceProcAddr(logicalDevice, "vkCreateAccelerationStructureKHR"));
    gprt::vkDestroyAccelerationStructure = reinterpret_cast<PFN_vkDestroyAccelerationStructureKHR>(vkGetDeviceProcAddr(logicalDevice, "vkDestroyAccelerationStructureKHR"));
    gprt::vkGetAccelerationStructureBuildSizes = reinterpret_cast<PFN_vkGetAccelerationStructureBuildSizesKHR>(vkGetDeviceProcAddr(logicalDevice, "vkGetAccelerationStructureBuildSizesKHR"));
    gprt::vkGetAccelerationStructureDeviceAddress = reinterpret_cast<PFN_vkGetAccelerationStructureDeviceAddressKHR>(vkGetDeviceProcAddr(logicalDevice, "vkGetAccelerationStructureDeviceAddressKHR"));
    gprt::vkCmdTraceRays = reinterpret_cast<PFN_vkCmdTraceRaysKHR>(vkGetDeviceProcAddr(logicalDevice, "vkCmdTraceRaysKHR"));
    gprt::vkGetRayTracingShaderGroupHandles = reinterpret_cast<PFN_vkGetRayTracingShaderGroupHandlesKHR>(vkGetDeviceProcAddr(logicalDevice, "vkGetRayTracingShaderGroupHandlesKHR"));
    gprt::vkCreateRayTracingPipelines = reinterpret_cast<PFN_vkCreateRayTracingPipelinesKHR>(vkGetDeviceProcAddr(logicalDevice, "vkCreateRayTracingPipelinesKHR"));

    auto createCommandPool = [&](
      uint32_t queueFamilyIndex,
      VkCommandPoolCreateFlags createFlags = VK_COMMAND_POOL_CREATE_RESET_COMMAND_BUFFER_BIT)
      -> VkCommandPool
    {
      VkCommandPoolCreateInfo cmdPoolInfo = {};
      cmdPoolInfo.sType = VK_STRUCTURE_TYPE_COMMAND_POOL_CREATE_INFO;
      cmdPoolInfo.queueFamilyIndex = queueFamilyIndex;
      cmdPoolInfo.flags = createFlags;
      VkCommandPool cmdPool;
      VK_CHECK_RESULT(vkCreateCommandPool(logicalDevice, &cmdPoolInfo, nullptr, &cmdPool));
      return cmdPool;
    };

    /// 4. Create Command Pools
    graphicsCommandPool = createCommandPool(queueFamilyIndices.graphics);
    computeCommandPool = createCommandPool(queueFamilyIndices.compute);
    transferCommandPool = createCommandPool(queueFamilyIndices.transfer);

    /// 4.5 Create a query pool to measure performance
    VkQueryPoolCreateInfo queryPoolCreateInfo{};
    queryPoolCreateInfo.sType = VK_STRUCTURE_TYPE_QUERY_POOL_CREATE_INFO;
    queryPoolCreateInfo.pNext = nullptr; // Optional
    queryPoolCreateInfo.flags = 0; // Reserved for future use, must be 0!

    queryPoolCreateInfo.queryType = VK_QUERY_TYPE_TIMESTAMP;
    queryPoolCreateInfo.queryCount = 2; // for now, just two queries, a before and an after.

    err = vkCreateQueryPool(logicalDevice, &queryPoolCreateInfo, nullptr, &queryPool);
    if (err) GPRT_RAISE("Failed to create time query pool!");

    /// 5. Allocate command buffers
    VkCommandBufferAllocateInfo cmdBufAllocateInfo{};
    cmdBufAllocateInfo.sType = VK_STRUCTURE_TYPE_COMMAND_BUFFER_ALLOCATE_INFO;
    cmdBufAllocateInfo.level = VK_COMMAND_BUFFER_LEVEL_PRIMARY;
    cmdBufAllocateInfo.commandBufferCount = 1;

    cmdBufAllocateInfo.commandPool = graphicsCommandPool;
    err = vkAllocateCommandBuffers(logicalDevice, &cmdBufAllocateInfo, &graphicsCommandBuffer);
    if (err) GPRT_RAISE("Could not create graphics command buffer : \n" + errorString(err));

    cmdBufAllocateInfo.commandPool = computeCommandPool;
    err = vkAllocateCommandBuffers(logicalDevice, &cmdBufAllocateInfo, &computeCommandBuffer);
    if (err) GPRT_RAISE("Could not create compute command buffer : \n" + errorString(err));

    cmdBufAllocateInfo.commandPool = transferCommandPool;
    err = vkAllocateCommandBuffers(logicalDevice, &cmdBufAllocateInfo, &transferCommandBuffer);
    if (err) GPRT_RAISE("Could not create transfer command buffer : \n" + errorString(err));

    /// 6. Get queue handles
    vkGetDeviceQueue(logicalDevice, queueFamilyIndices.graphics, 0, &graphicsQueue);
    vkGetDeviceQueue(logicalDevice, queueFamilyIndices.compute, 0, &computeQueue);
    vkGetDeviceQueue(logicalDevice, queueFamilyIndices.transfer, 0, &transferQueue);

    // 7. Create a module for internal device entry points
    internalModule = new Module(gprtDeviceCode);
    setupInternalStages(internalModule);

    // Swapchain semaphores and fences
    if (requestedFeatures.window) {
      VkSemaphoreCreateInfo semaphoreInfo{};
      semaphoreInfo.sType = VK_STRUCTURE_TYPE_SEMAPHORE_CREATE_INFO;

      VkFenceCreateInfo fenceInfo{};
      fenceInfo.sType = VK_STRUCTURE_TYPE_FENCE_CREATE_INFO;

      if (vkCreateSemaphore(logicalDevice, &semaphoreInfo, nullptr, &imageAvailableSemaphore) != VK_SUCCESS ||
        vkCreateSemaphore(logicalDevice, &semaphoreInfo, nullptr, &renderFinishedSemaphore) != VK_SUCCESS ||
        vkCreateFence(logicalDevice, &fenceInfo, nullptr, &inFlightFence) != VK_SUCCESS) {
        GPRT_RAISE("Failed to create swapchain semaphores");
      }
    }

    // Swapchain setup
    if (requestedFeatures.window) {
      VkSurfaceCapabilitiesKHR surfaceCapabilities;
      vkGetPhysicalDeviceSurfaceCapabilitiesKHR(physicalDevice, surface, &surfaceCapabilities);

      // SRGB is a commonly supported surface format. It's also efficient to 
      // write to, so we assume this format.
      // Note, we don't use RGBA since NVIDIA doesn't support this...
      surfaceFormat.format = VK_FORMAT_B8G8R8A8_SRGB;
      surfaceFormat.colorSpace = VK_COLOR_SPACE_SRGB_NONLINEAR_KHR;
      bool surfaceFormatFound = false;
      std::vector<VkSurfaceFormatKHR> formats;
      uint32_t formatCount;
      vkGetPhysicalDeviceSurfaceFormatsKHR(physicalDevice, surface, &formatCount, nullptr);
      if (formatCount != 0) {
          formats.resize(formatCount);
          vkGetPhysicalDeviceSurfaceFormatsKHR(physicalDevice, surface, &formatCount, formats.data());
      }
      for (uint32_t i = 0; i < formatCount; ++i)
        if (formats[i].format == surfaceFormat.format 
          && formats[i].colorSpace == surfaceFormat.colorSpace ) surfaceFormatFound = true;
      if (!surfaceFormatFound) 
        GPRT_RAISE("Error, unable to find RGBA8 SRGB surface format...");

      // For now, we assume the user wants FIFO, which is similar to vsync.
      // All vulkan implementations must support FIFO per-spec, so it's 
      // something we can depend on.
      presentMode = VK_PRESENT_MODE_FIFO_KHR;
      bool presentModeFound = false;
      std::vector<VkPresentModeKHR> presentModes;
      uint32_t presentModeCount;
      vkGetPhysicalDeviceSurfacePresentModesKHR(physicalDevice, surface, &presentModeCount, nullptr);
      if (presentModeCount != 0) {
          presentModes.resize(presentModeCount);
          vkGetPhysicalDeviceSurfacePresentModesKHR(physicalDevice, surface, &presentModeCount, presentModes.data());
      }
      for (uint32_t i = 0; i < presentModeCount; ++i)
        if (presentModes[i] == presentMode) presentModeFound = true;
      if (!presentModeFound) 
        GPRT_RAISE("Error, unable to find vsync present mode...");

      // Window extent is the number of pixels truly used by the surface. For 
      // high dps displays (like on mac) the window extent might be larger
      // than the screen coordinate size.
      if (surfaceCapabilities.currentExtent.width != std::numeric_limits<uint32_t>::max()) {
        windowExtent = surfaceCapabilities.currentExtent;
      } else {
        int width, height;
        glfwGetFramebufferSize(window, &width, &height);
        VkExtent2D actualExtent = {
            static_cast<uint32_t>(width),
            static_cast<uint32_t>(height)
        };
        actualExtent.width = std::clamp(actualExtent.width, surfaceCapabilities.minImageExtent.width, surfaceCapabilities.maxImageExtent.width);
        actualExtent.height = std::clamp(actualExtent.height, surfaceCapabilities.minImageExtent.height, surfaceCapabilities.maxImageExtent.height);
        windowExtent = actualExtent;
      }

      // We request one more than the minimum number of images in the swapchain,
      // since choosing exactly the minimum can cause stalls. We also make sure
      // to not request more than the maximum number of images.
      surfaceImageCount = surfaceCapabilities.minImageCount + 1;
      if (surfaceCapabilities.maxImageCount > 0 && surfaceImageCount > surfaceCapabilities.maxImageCount) {
        surfaceImageCount = surfaceCapabilities.maxImageCount;
      }

      // Now, we have enough information to create our swapchain.
      VkSwapchainCreateInfoKHR createInfo{};
      createInfo.sType = VK_STRUCTURE_TYPE_SWAPCHAIN_CREATE_INFO_KHR;
      createInfo.surface = surface;
      createInfo.minImageCount = surfaceImageCount;
      createInfo.imageFormat = surfaceFormat.format;
      createInfo.imageColorSpace = surfaceFormat.colorSpace;
      createInfo.imageExtent = windowExtent;
      createInfo.imageArrayLayers = 1; // might be 2 for stereoscopic 3D images like VR
      createInfo.imageUsage = VK_IMAGE_USAGE_COLOR_ATTACHMENT_BIT | VK_IMAGE_USAGE_TRANSFER_DST_BIT; // might need to change this...
      // currently assuming graphics and present queue are the same...
      createInfo.imageSharingMode = VK_SHARING_MODE_EXCLUSIVE; 
      createInfo.queueFamilyIndexCount = 0; // optional if exclusive
      createInfo.pQueueFamilyIndices = nullptr; // optional if exclusive
      // could use this to flip the image vertically if we want
      createInfo.preTransform = surfaceCapabilities.currentTransform; 
      // means, we don't composite this window with other OS windows.
      createInfo.compositeAlpha = VK_COMPOSITE_ALPHA_OPAQUE_BIT_KHR; 
      createInfo.presentMode = presentMode;
      // clipped here means we don't care about color of obscured pixels, like 
      // those covered by other OS windows.
      createInfo.clipped = VK_TRUE;
      // Since the swapchain can go out of date, we need to supply the out of 
      // date swapchain here.
      createInfo.oldSwapchain = swapchain;

      // Create the swapchain
      err = vkCreateSwapchainKHR(logicalDevice, &createInfo, nullptr, &swapchain);
      if (err != VK_SUCCESS) {
        GPRT_RAISE("Error, failed to create swap chain : \n" + errorString(err));
      }

      // Now, receive the swapchain images 
      vkGetSwapchainImagesKHR(logicalDevice, swapchain, &surfaceImageCount, nullptr);
      swapchainImages.resize(surfaceImageCount);
      vkGetSwapchainImagesKHR(logicalDevice, swapchain, &surfaceImageCount, swapchainImages.data());

      /* Transition all images to presentable */
      for (uint32_t i = 0; i < swapchainImages.size(); ++i) {
        transitionImageLayout(swapchainImages[i], surfaceFormat.format, VK_IMAGE_LAYOUT_UNDEFINED, VK_IMAGE_LAYOUT_PRESENT_SRC_KHR);
      }

      // And acquire the first image to use
      vkAcquireNextImageKHR(logicalDevice, swapchain, UINT64_MAX, 
        imageAvailableSemaphore, VK_NULL_HANDLE, &currentImageIndex);
    }
  };

  void destroy() {

    if (imageAvailableSemaphore) vkDestroySemaphore(logicalDevice, imageAvailableSemaphore, nullptr);
    if (renderFinishedSemaphore) vkDestroySemaphore(logicalDevice, renderFinishedSemaphore, nullptr);
    if (inFlightFence) vkDestroyFence(logicalDevice, inFlightFence, nullptr);

    if (swapchain) {
      vkDestroySwapchainKHR(logicalDevice, swapchain, nullptr);
    }
    if (window) {
      glfwDestroyWindow(window);
      glfwTerminate();
    }
    if (surface)
      vkDestroySurfaceKHR(instance, surface, nullptr);
    
    if (pipelineLayout)
      vkDestroyPipelineLayout(logicalDevice, pipelineLayout, nullptr);
    if (pipeline)
      vkDestroyPipeline(logicalDevice, pipeline, nullptr);
    
    if (fillInstanceDataStage.layout)
      vkDestroyPipelineLayout(logicalDevice, fillInstanceDataStage.layout, nullptr);
    if (fillInstanceDataStage.pipeline)
      vkDestroyPipeline(logicalDevice, fillInstanceDataStage.pipeline, nullptr);
    if (fillInstanceDataStage.module)
      vkDestroyShaderModule(logicalDevice, fillInstanceDataStage.module, nullptr);

    shaderBindingTable.destroy();
    vkFreeCommandBuffers(logicalDevice, graphicsCommandPool, 1, &graphicsCommandBuffer);
    vkFreeCommandBuffers(logicalDevice, computeCommandPool, 1, &computeCommandBuffer);
    vkFreeCommandBuffers(logicalDevice, transferCommandPool, 1, &transferCommandBuffer);
    vkDestroyCommandPool(logicalDevice, graphicsCommandPool, nullptr);
    vkDestroyCommandPool(logicalDevice, computeCommandPool, nullptr);
    vkDestroyCommandPool(logicalDevice, transferCommandPool, nullptr);
    vkDestroyQueryPool(logicalDevice, queryPool, nullptr);
    vkDestroyDevice(logicalDevice, nullptr);

    freeDebugCallback(instance);
    vkDestroyInstance(instance, nullptr);
  }

  ~Context() {};

  void buildSBT() {
    auto alignedSize = [](uint32_t value, uint32_t alignment) -> uint32_t {
      return (value + alignment - 1) & ~(alignment - 1);
    };

    auto align_to = [](uint64_t val, uint64_t align) -> uint64_t {
      return ((val + align - 1) / align) * align;
    };

    const uint32_t handleSize = rayTracingPipelineProperties.shaderGroupHandleSize;
    const uint32_t maxGroupSize = rayTracingPipelineProperties.maxShaderGroupStride;
    const uint32_t groupAlignment = rayTracingPipelineProperties.shaderGroupHandleAlignment;
    const uint32_t maxShaderRecordStride = rayTracingPipelineProperties.maxShaderGroupStride;

    // for the moment, just assume the max group size
    const uint32_t recordSize = alignedSize(std::min(maxGroupSize, uint32_t(4096)), groupAlignment);

    const uint32_t groupCount = static_cast<uint32_t>(shaderGroups.size());
    const uint32_t sbtSize = groupCount * handleSize;

    std::vector<uint8_t> shaderHandleStorage(sbtSize);
    VkResult err = gprt::vkGetRayTracingShaderGroupHandles(logicalDevice, pipeline, 0, groupCount, sbtSize, shaderHandleStorage.data());
    if (err) GPRT_RAISE("failed to get ray tracing shader group handles! : \n" + errorString(err));

    const VkBufferUsageFlags bufferUsageFlags = 
      // means we can use this buffer as a SBT
      VK_BUFFER_USAGE_SHADER_BINDING_TABLE_BIT_KHR | 
      // means we can get this buffer's address with vkGetBufferDeviceAddress
      VK_BUFFER_USAGE_SHADER_DEVICE_ADDRESS_BIT;
    const VkMemoryPropertyFlags memoryUsageFlags = 
      VK_MEMORY_PROPERTY_HOST_VISIBLE_BIT | // mappable to host with vkMapMemory
      VK_MEMORY_PROPERTY_HOST_COHERENT_BIT; // means "flush" and "invalidate"  not needed

    // std::cout<<"Todo, get some smarter memory allocation working..." <<std::endl;

    size_t numComputes = computePrograms.size();
    size_t numRayGens = raygenPrograms.size();
    size_t numMissProgs = missPrograms.size();
    size_t numHitRecords = getNumHitRecords();
    
    size_t numRecords = numComputes + numRayGens + numMissProgs + numHitRecords;

    if (shaderBindingTable.size != recordSize * numRecords) {
      shaderBindingTable.destroy();
    }
    if (shaderBindingTable.buffer == VK_NULL_HANDLE) {
      shaderBindingTable = Buffer(physicalDevice, logicalDevice, VK_NULL_HANDLE, VK_NULL_HANDLE, 
        bufferUsageFlags, memoryUsageFlags, recordSize * numRecords);
    }
    shaderBindingTable.map();
    uint8_t* mapped = ((uint8_t*) (shaderBindingTable.mapped));

    // Compute records
    if (computePrograms.size() > 0) {
      for (uint32_t idx = 0; idx < computePrograms.size(); ++idx) {
        size_t recordStride = recordSize;
        size_t handleStride = handleSize;
        
        // First, copy handle
        size_t recordOffset = recordStride * idx;
        size_t handleOffset = handleStride * idx;
        memcpy(mapped + recordOffset, shaderHandleStorage.data() + handleOffset, handleSize);

        // Then, copy params following handle
        recordOffset = recordOffset + handleSize;
        uint8_t* params = mapped + recordOffset;
        Compute *compute = computePrograms[idx];
        for (auto &var : compute->vars) {
          size_t varOffset = var.second.decl.offset;
          size_t varSize = getSize(var.second.decl.type);
          memcpy(params + varOffset, var.second.data, varSize);
        }
      }
    }

    // Raygen records
    if (raygenPrograms.size() > 0) {
      for (uint32_t idx = 0; idx < raygenPrograms.size(); ++idx) {
        size_t recordStride = recordSize;
        size_t handleStride = handleSize;
        
        // First, copy handle
        size_t recordOffset = recordStride * idx + recordStride * numComputes;
        size_t handleOffset = handleStride * idx + handleStride * numComputes;
        memcpy(mapped + recordOffset, shaderHandleStorage.data() + handleOffset, handleSize);

        // Then, copy params following handle
        recordOffset = recordOffset + handleSize;
        uint8_t* params = mapped + recordOffset;
        RayGen *raygen = raygenPrograms[idx];
        for (auto &var : raygen->vars) {
          size_t varOffset = var.second.decl.offset;
          size_t varSize = getSize(var.second.decl.type);
          memcpy(params + varOffset, var.second.data, varSize);
        }
      }
    }

    // Miss records
    if (missPrograms.size() > 0) {
      for (uint32_t idx = 0; idx < missPrograms.size(); ++idx) {
        size_t recordStride = recordSize;
        size_t handleStride = handleSize;

        // First, copy handle
        size_t recordOffset = recordStride * idx + recordStride * numRayGens + recordStride * numComputes;
        size_t handleOffset = handleStride * idx + handleStride * numRayGens + handleStride * numComputes;
        memcpy(mapped + recordOffset, shaderHandleStorage.data() + handleOffset, handleSize);

        // Then, copy params following handle
        recordOffset = recordOffset + handleSize;
        uint8_t* params = mapped + recordOffset;
        Miss *miss = missPrograms[idx];
        for (auto &var : miss->vars) {
          size_t varOffset = var.second.decl.offset;
          size_t varSize = getSize(var.second.decl.type);
          memcpy(params + varOffset, var.second.data, varSize);
        }
      }
    }

    // Hit records
    if (numHitRecords > 0)
    {
      // Go over all TLAS by order they were created
      for (int tlasID = 0; tlasID < accels.size(); ++tlasID) { 
        Accel *tlas = accels[tlasID];
        if (!tlas) continue;
        if (tlas->getType() == GPRT_INSTANCE_ACCEL) {
          InstanceAccel *instanceAccel = (InstanceAccel*) tlas;
          // this is an issue, because if instances can be set on device, we don't
          // have a list of instances we can iterate through and copy the SBT data...
          // So, if we have a bunch of instances set by reference on device, 
          // we need to eventually do something smarter here...
          size_t geomIDOffset = 0;
          for (int blasID = 0; blasID < instanceAccel->instances.size(); ++blasID) {
            
            Accel *blas = instanceAccel->instances[blasID];
            if (blas->getType() == GPRT_TRIANGLE_ACCEL) {
              TriangleAccel *triAccel = (TriangleAccel*) blas;

              for (int geomID = 0; geomID < triAccel->geometries.size(); ++geomID) {
                auto &geom = triAccel->geometries[geomID];

                for (int rayType = 0; rayType < numRayTypes; ++rayType) {
                  size_t recordStride = recordSize;
                  size_t handleStride = handleSize;

                  // First, copy handle
                  // Account for all prior instance's geometries and for prior BLAS's geometry
                  size_t instanceOffset = instanceAccel->instanceOffset + geomIDOffset;
                  size_t recordOffset = recordStride * (rayType + numRayTypes * geomID + instanceOffset) + recordStride * (numComputes + numRayGens + numMissProgs);
                  size_t handleOffset = handleStride * (rayType + numRayTypes * geomID + instanceOffset) + handleStride * (numComputes + numRayGens + numMissProgs);
                  memcpy(mapped + recordOffset, shaderHandleStorage.data() + handleOffset, handleSize);
                  
                  // Then, copy params following handle
                  recordOffset = recordOffset + handleSize;
                  uint8_t* params = mapped + recordOffset;
                  for (auto &var : geom->vars) {
                    size_t varOffset = var.second.decl.offset;
                    size_t varSize = getSize(var.second.decl.type);
                    memcpy(params + varOffset, var.second.data, varSize);
                  }
                }
              }
              geomIDOffset += triAccel->geometries.size();
            }

            else if (blas->getType() == GPRT_AABB_ACCEL) {
              AABBAccel *aabbAccel = (AABBAccel*) blas;

              for (int geomID = 0; geomID < aabbAccel->geometries.size(); ++geomID) {
                auto &geom = aabbAccel->geometries[geomID];

                for (int rayType = 0; rayType < numRayTypes; ++rayType) {
                  size_t recordStride = recordSize;
                  size_t handleStride = handleSize;

                  // First, copy handle
                  // Account for all prior instance's geometries and for prior BLAS's geometry
                  size_t instanceOffset = instanceAccel->instanceOffset + geomIDOffset;
                  size_t recordOffset = recordStride * (rayType + numRayTypes * geomID + instanceOffset) + recordStride * (numComputes + numRayGens + numMissProgs);
                  size_t handleOffset = handleStride * (rayType + numRayTypes * geomID + instanceOffset) + handleStride * (numComputes + numRayGens + numMissProgs);
                  memcpy(mapped + recordOffset, shaderHandleStorage.data() + handleOffset, handleSize);
                  
                  // Then, copy params following handle
                  recordOffset = recordOffset + handleSize;
                  uint8_t* params = mapped + recordOffset;
                  for (auto &var : geom->vars) {
                    size_t varOffset = var.second.decl.offset;
                    size_t varSize = getSize(var.second.decl.type);
                    memcpy(params + varOffset, var.second.data, varSize);
                  }
                }
              }
              geomIDOffset += aabbAccel->geometries.size();
            }
            
            else {
              GPRT_RAISE("Unaccounted for BLAS type!");
            }
          }
        }
      }
    }
  }

  // void buildPrograms()
  // {
  //   // At the moment, we don't actually build our programs here. 
  // }

  void buildPipeline()
  {

    VkPushConstantRange pushConstantRange = {};
    pushConstantRange.size = 128;
    pushConstantRange.offset = 0;
    pushConstantRange.stageFlags = VK_SHADER_STAGE_CLOSEST_HIT_BIT_KHR 
                                  | VK_SHADER_STAGE_ANY_HIT_BIT_KHR 
                                  | VK_SHADER_STAGE_INTERSECTION_BIT_KHR 
                                  | VK_SHADER_STAGE_MISS_BIT_KHR 
                                  | VK_SHADER_STAGE_RAYGEN_BIT_KHR;

    VkPipelineLayoutCreateInfo pipelineLayoutCreateInfo = {};
    pipelineLayoutCreateInfo.sType = VK_STRUCTURE_TYPE_PIPELINE_LAYOUT_CREATE_INFO;
    pipelineLayoutCreateInfo.setLayoutCount = 0;    // if ever we use descriptors
    pipelineLayoutCreateInfo.pSetLayouts = nullptr; // if ever we use descriptors

    VkPipelineLayoutCreateInfo pipelineLayoutCI{};
    pipelineLayoutCI.sType = VK_STRUCTURE_TYPE_PIPELINE_LAYOUT_CREATE_INFO;
    // pipelineLayoutCI.setLayoutCount = 1;
    // pipelineLayoutCI.pSetLayouts = &descriptorSetLayout;
    pipelineLayoutCI.setLayoutCount = 0;
    pipelineLayoutCI.pSetLayouts = nullptr;
    pipelineLayoutCI.pushConstantRangeCount = 1;
    pipelineLayoutCI.pPushConstantRanges = &pushConstantRange;

    if (pipelineLayout != VK_NULL_HANDLE) {
      vkDestroyPipelineLayout(logicalDevice, pipelineLayout, nullptr);
      pipelineLayout = VK_NULL_HANDLE;
    }
    VK_CHECK_RESULT(vkCreatePipelineLayout(logicalDevice, &pipelineLayoutCI,
      nullptr, &pipelineLayout));

    /*
      Setup ray tracing shader groups
    */
    std::vector<VkPipelineShaderStageCreateInfo> shaderStages;
    shaderGroups.clear();

    // Compute program groups
    {
      for (auto compute : computePrograms) {
        shaderStages.push_back(compute->shaderStage);
        VkRayTracingShaderGroupCreateInfoKHR shaderGroup{};
        shaderGroup.sType = VK_STRUCTURE_TYPE_RAY_TRACING_SHADER_GROUP_CREATE_INFO_KHR;
        shaderGroup.type = VK_RAY_TRACING_SHADER_GROUP_TYPE_GENERAL_KHR;
        shaderGroup.generalShader = static_cast<uint32_t>(shaderStages.size()) - 1;
        shaderGroup.closestHitShader = VK_SHADER_UNUSED_KHR;
        shaderGroup.anyHitShader = VK_SHADER_UNUSED_KHR;
        shaderGroup.intersectionShader = VK_SHADER_UNUSED_KHR;
        shaderGroups.push_back(shaderGroup);
      }
    }

    // Ray generation groups
    {
      for (auto raygen : raygenPrograms) {
        shaderStages.push_back(raygen->shaderStage);
        VkRayTracingShaderGroupCreateInfoKHR shaderGroup{};
        shaderGroup.sType = VK_STRUCTURE_TYPE_RAY_TRACING_SHADER_GROUP_CREATE_INFO_KHR;
        shaderGroup.type = VK_RAY_TRACING_SHADER_GROUP_TYPE_GENERAL_KHR;
        shaderGroup.generalShader = static_cast<uint32_t>(shaderStages.size()) - 1;
        shaderGroup.closestHitShader = VK_SHADER_UNUSED_KHR;
        shaderGroup.anyHitShader = VK_SHADER_UNUSED_KHR;
        shaderGroup.intersectionShader = VK_SHADER_UNUSED_KHR;
        shaderGroups.push_back(shaderGroup);
      }
    }

    // Miss group
    {
      for (auto miss : missPrograms) {
        shaderStages.push_back(miss->shaderStage);
        VkRayTracingShaderGroupCreateInfoKHR shaderGroup{};
        shaderGroup.sType = VK_STRUCTURE_TYPE_RAY_TRACING_SHADER_GROUP_CREATE_INFO_KHR;
        shaderGroup.type = VK_RAY_TRACING_SHADER_GROUP_TYPE_GENERAL_KHR;
        shaderGroup.generalShader = static_cast<uint32_t>(shaderStages.size()) - 1;
        shaderGroup.closestHitShader = VK_SHADER_UNUSED_KHR;
        shaderGroup.anyHitShader = VK_SHADER_UNUSED_KHR;
        shaderGroup.intersectionShader = VK_SHADER_UNUSED_KHR;
        shaderGroups.push_back(shaderGroup);
      }
    }

    // Hit groups

    // Go over all TLAS by order they were created
    for (int tlasID = 0; tlasID < accels.size(); ++tlasID) {
      Accel *tlas = accels[tlasID];
      if (!tlas) continue;
      if (tlas->getType() == GPRT_INSTANCE_ACCEL) {
        // Iterate over all BLAS stored in the TLAS
        InstanceAccel *instanceAccel = (InstanceAccel*) tlas;
        for (int blasID = 0; blasID < instanceAccel->instances.size(); ++blasID) {
          Accel *blas = instanceAccel->instances[blasID];
          // Handle different BLAS types...
          if (blas->getType() == GPRT_TRIANGLE_ACCEL) {
            TriangleAccel *triAccel = (TriangleAccel*) blas;
            // Add a record for every geometry-raytype permutation
            for (int geomID = 0; geomID < triAccel->geometries.size(); ++geomID) {
              auto &geom = triAccel->geometries[geomID];
              for (int rayType = 0; rayType < numRayTypes; ++rayType) {
                VkRayTracingShaderGroupCreateInfoKHR shaderGroup{};
                shaderGroup.sType = VK_STRUCTURE_TYPE_RAY_TRACING_SHADER_GROUP_CREATE_INFO_KHR;
                shaderGroup.type = VK_RAY_TRACING_SHADER_GROUP_TYPE_TRIANGLES_HIT_GROUP_KHR;

                // init all to unused
                shaderGroup.generalShader = VK_SHADER_UNUSED_KHR;
                shaderGroup.closestHitShader = VK_SHADER_UNUSED_KHR;
                shaderGroup.anyHitShader = VK_SHADER_UNUSED_KHR;
                shaderGroup.intersectionShader = VK_SHADER_UNUSED_KHR;

                // populate hit group programs using geometry type
                if (geom->geomType->closestHitShaderUsed[rayType]) {
                  shaderStages.push_back(geom->geomType->closestHitShaderStages[rayType]);
                  shaderGroup.closestHitShader = static_cast<uint32_t>(shaderStages.size()) - 1;
                }

                if (geom->geomType->anyHitShaderUsed[rayType]) {
                  shaderStages.push_back(geom->geomType->anyHitShaderStages[rayType]);
                  shaderGroup.anyHitShader = static_cast<uint32_t>(shaderStages.size()) - 1;
                }

                if (geom->geomType->intersectionShaderUsed[rayType]) {
                  shaderStages.push_back(geom->geomType->intersectionShaderStages[rayType]);
                  shaderGroup.intersectionShader = static_cast<uint32_t>(shaderStages.size()) - 1;
                }
                shaderGroups.push_back(shaderGroup);
              }
            }
          }
          else if (blas->getType() == GPRT_AABB_ACCEL) {
            AABBAccel *aabbAccel = (AABBAccel*) blas;
            // Add a record for every geometry-raytype permutation
            for (int geomID = 0; geomID < aabbAccel->geometries.size(); ++geomID) {
              auto &geom = aabbAccel->geometries[geomID];
              for (int rayType = 0; rayType < numRayTypes; ++rayType) {
                VkRayTracingShaderGroupCreateInfoKHR shaderGroup{};
                shaderGroup.sType = VK_STRUCTURE_TYPE_RAY_TRACING_SHADER_GROUP_CREATE_INFO_KHR;
                shaderGroup.type = VK_RAY_TRACING_SHADER_GROUP_TYPE_PROCEDURAL_HIT_GROUP_KHR;

                // init all to unused
                shaderGroup.generalShader = VK_SHADER_UNUSED_KHR;
                shaderGroup.closestHitShader = VK_SHADER_UNUSED_KHR;
                shaderGroup.anyHitShader = VK_SHADER_UNUSED_KHR;
                shaderGroup.intersectionShader = VK_SHADER_UNUSED_KHR;

                // populate hit group programs using geometry type
                if (geom->geomType->closestHitShaderUsed[rayType]) {
                  shaderStages.push_back(geom->geomType->closestHitShaderStages[rayType]);
                  shaderGroup.closestHitShader = static_cast<uint32_t>(shaderStages.size()) - 1;
                }

                if (geom->geomType->anyHitShaderUsed[rayType]) {
                  shaderStages.push_back(geom->geomType->anyHitShaderStages[rayType]);
                  shaderGroup.anyHitShader = static_cast<uint32_t>(shaderStages.size()) - 1;
                }

                if (geom->geomType->intersectionShaderUsed[rayType]) {
                  shaderStages.push_back(geom->geomType->intersectionShaderStages[rayType]);
                  shaderGroup.intersectionShader = static_cast<uint32_t>(shaderStages.size()) - 1;
                }
                shaderGroups.push_back(shaderGroup);
              }
            }
          }
          else {
            GPRT_RAISE("Unaccounted for BLAS type!");
          }
        }
      }
    }

    /*
      Create the ray tracing pipeline
    */
    VkRayTracingPipelineCreateInfoKHR rayTracingPipelineCI{};
    rayTracingPipelineCI.sType = VK_STRUCTURE_TYPE_RAY_TRACING_PIPELINE_CREATE_INFO_KHR;
    rayTracingPipelineCI.stageCount = static_cast<uint32_t>(shaderStages.size());
    rayTracingPipelineCI.pStages = shaderStages.data();
    rayTracingPipelineCI.groupCount = static_cast<uint32_t>(shaderGroups.size());
    rayTracingPipelineCI.pGroups = shaderGroups.data();
    rayTracingPipelineCI.maxPipelineRayRecursionDepth = 1; // WHA!?
    rayTracingPipelineCI.layout = pipelineLayout;

    if (pipeline != VK_NULL_HANDLE) {
      vkDestroyPipeline(logicalDevice, pipeline, nullptr);
      pipeline = VK_NULL_HANDLE;
    }
    VkResult err = gprt::vkCreateRayTracingPipelines(logicalDevice,
      VK_NULL_HANDLE, VK_NULL_HANDLE, 1, &rayTracingPipelineCI,
      nullptr, &pipeline
    );
    if (err) {
      GPRT_RAISE("failed to create ray tracing pipeline! : \n" + errorString(err));
    }
  }

  void setupInternalStages(Module *module) {
    fillInstanceDataStage.entryPoint = "gprtFillInstanceData";

    // todo, consider refactoring this into a more official "Compute" shader object

    VkResult err;
    // currently not using cache.
    VkPipelineCache cache = VK_NULL_HANDLE;

    VkPushConstantRange pushConstantRange = {};
    pushConstantRange.size = 128;
    pushConstantRange.offset = 0;
    pushConstantRange.stageFlags = VK_SHADER_STAGE_COMPUTE_BIT;

    VkPipelineLayoutCreateInfo pipelineLayoutCreateInfo = {};
    pipelineLayoutCreateInfo.sType = VK_STRUCTURE_TYPE_PIPELINE_LAYOUT_CREATE_INFO;
    pipelineLayoutCreateInfo.setLayoutCount = 0;    // if ever we use descriptors
    pipelineLayoutCreateInfo.pSetLayouts = nullptr; // if ever we use descriptors
    pipelineLayoutCreateInfo.pushConstantRangeCount = 1;
    pipelineLayoutCreateInfo.pPushConstantRanges = &pushConstantRange;

    err = vkCreatePipelineLayout(logicalDevice, 
      &pipelineLayoutCreateInfo, nullptr, &fillInstanceDataStage.layout);

    std::string entryPoint = std::string("__compute__") + std::string(fillInstanceDataStage.entryPoint);
    auto binary = module->getBinary("COMPUTE");

    VkShaderModuleCreateInfo moduleCreateInfo = {};
    moduleCreateInfo.sType = VK_STRUCTURE_TYPE_SHADER_MODULE_CREATE_INFO;
    moduleCreateInfo.codeSize = binary.size() * sizeof(uint32_t);
    moduleCreateInfo.pCode = binary.data();

    err = vkCreateShaderModule(logicalDevice, &moduleCreateInfo,
      NULL, &fillInstanceDataStage.module);

    VkPipelineShaderStageCreateInfo shaderStage = {};
    shaderStage.sType = VK_STRUCTURE_TYPE_PIPELINE_SHADER_STAGE_CREATE_INFO;
    shaderStage.stage = VK_SHADER_STAGE_COMPUTE_BIT;
    shaderStage.module = fillInstanceDataStage.module; 
    shaderStage.pName = entryPoint.c_str();

    VkComputePipelineCreateInfo computePipelineCreateInfo = {};
    computePipelineCreateInfo.sType = VK_STRUCTURE_TYPE_COMPUTE_PIPELINE_CREATE_INFO;
    computePipelineCreateInfo.layout = fillInstanceDataStage.layout;
    computePipelineCreateInfo.flags = 0;
    computePipelineCreateInfo.stage = shaderStage;

    // At this point, create all internal compute pipelines as well.
    err = vkCreateComputePipelines(logicalDevice, 
      cache, 1, &computePipelineCreateInfo, nullptr, &fillInstanceDataStage.pipeline);
    //todo, destroy the above stuff
  }

  
  VkCommandBuffer beginSingleTimeCommands(VkCommandPool pool) {
    VkCommandBufferAllocateInfo allocInfo{};
    allocInfo.sType = VK_STRUCTURE_TYPE_COMMAND_BUFFER_ALLOCATE_INFO;
    allocInfo.level = VK_COMMAND_BUFFER_LEVEL_PRIMARY;
    allocInfo.commandPool = pool;
    allocInfo.commandBufferCount = 1;

    VkCommandBuffer commandBuffer;
    vkAllocateCommandBuffers(logicalDevice, &allocInfo, &commandBuffer);

    VkCommandBufferBeginInfo beginInfo{};
    beginInfo.sType = VK_STRUCTURE_TYPE_COMMAND_BUFFER_BEGIN_INFO;
    beginInfo.flags = VK_COMMAND_BUFFER_USAGE_ONE_TIME_SUBMIT_BIT;

    vkBeginCommandBuffer(commandBuffer, &beginInfo);

    return commandBuffer;
  }

  void endSingleTimeCommands(VkCommandBuffer commandBuffer, VkCommandPool pool, VkQueue queue) {
      vkEndCommandBuffer(commandBuffer);

      VkSubmitInfo submitInfo{};
      submitInfo.sType = VK_STRUCTURE_TYPE_SUBMIT_INFO;
      submitInfo.commandBufferCount = 1;
      submitInfo.pCommandBuffers = &commandBuffer;

      vkQueueSubmit(queue, 1, &submitInfo, VK_NULL_HANDLE);
      vkQueueWaitIdle(queue);

      vkFreeCommandBuffers(logicalDevice, pool, 1, &commandBuffer);
  }

  void transitionImageLayout(VkImage image, VkFormat format, VkImageLayout oldLayout, VkImageLayout newLayout) {
    VkCommandBuffer commandBuffer = beginSingleTimeCommands(graphicsCommandPool);

    VkImageMemoryBarrier barrier{};
    barrier.sType = VK_STRUCTURE_TYPE_IMAGE_MEMORY_BARRIER;
    
    // If this layout is "VK_IMAGE_LAYOUT_UNDEFINED", we might lose the contents of the original 
    // image. I'm assuming this is ok.
    barrier.oldLayout = oldLayout;

    // The new layout for the image
    barrier.newLayout = newLayout;

    // If we're transferring which queue owns this image, we need to set these.
    barrier.srcQueueFamilyIndex = VK_QUEUE_FAMILY_IGNORED;
    barrier.dstQueueFamilyIndex = VK_QUEUE_FAMILY_IGNORED;

    // specify the image that is affected and the specific parts of that image.
    barrier.image = image;
    barrier.subresourceRange.aspectMask = VK_IMAGE_ASPECT_COLOR_BIT;
    barrier.subresourceRange.baseMipLevel = 0;
    barrier.subresourceRange.levelCount = 1;
    barrier.subresourceRange.baseArrayLayer = 0;
    barrier.subresourceRange.layerCount = 1;

    VkPipelineStageFlags sourceStage;
    VkPipelineStageFlags destinationStage;

    if (oldLayout == VK_IMAGE_LAYOUT_UNDEFINED && newLayout == VK_IMAGE_LAYOUT_PRESENT_SRC_KHR) {
        sourceStage = VK_PIPELINE_STAGE_TRANSFER_BIT;
        barrier.srcAccessMask = 0;
        destinationStage = VK_PIPELINE_STAGE_COLOR_ATTACHMENT_OUTPUT_BIT;
        barrier.dstAccessMask = VK_ACCESS_COLOR_ATTACHMENT_READ_BIT;
    }
    else if (oldLayout == VK_IMAGE_LAYOUT_PRESENT_SRC_KHR && newLayout == VK_IMAGE_LAYOUT_TRANSFER_DST_OPTIMAL) {
        sourceStage = VK_PIPELINE_STAGE_COLOR_ATTACHMENT_OUTPUT_BIT;
        barrier.srcAccessMask = VK_ACCESS_COLOR_ATTACHMENT_READ_BIT;

        destinationStage = VK_PIPELINE_STAGE_TRANSFER_BIT;
        barrier.dstAccessMask = VK_ACCESS_MEMORY_WRITE_BIT;
    } else {
        throw std::invalid_argument("unsupported layout transition!");
    }

    vkCmdPipelineBarrier(
        commandBuffer,
        sourceStage, destinationStage,
        0,
        0, nullptr,
        0, nullptr,
        1, &barrier
    );

    endSingleTimeCommands(commandBuffer, graphicsCommandPool, graphicsQueue);
  }
};


GPRT_API void gprtRequestWindow(
  uint32_t initialWidth, 
  uint32_t initialHeight, 
  const char *title)
{
  LOG_API_CALL();
  requestedFeatures.window = true;
  requestedFeatures.windowProperties.initialWidth = initialWidth;
  requestedFeatures.windowProperties.initialHeight = initialHeight;
  requestedFeatures.windowProperties.title = std::string(title);
}

GPRT_API bool gprtWindowShouldClose(GPRTContext _context) {
  LOG_API_CALL();
  Context *context = (Context*)_context;
  if (!requestedFeatures.window) return true;
  
  glfwPollEvents();
  return glfwWindowShouldClose(context->window);
}

GPRT_API void gprtGetCursorPos(GPRTContext _context, 
  double * xpos, double * ypos)
{
  LOG_API_CALL();
  Context *context = (Context*)_context;
  if (!requestedFeatures.window) return;

  glfwGetCursorPos(context->window, xpos, ypos);
}

GPRT_API int gprtGetMouseButton(GPRTContext _context,
  int button)
{
  LOG_API_CALL();
  Context *context = (Context*)_context;
  if (!requestedFeatures.window) return GPRT_RELEASE;

  return glfwGetMouseButton(context->window, button);
}

<<<<<<< HEAD
=======
GPRT_API double gprtGetTime(GPRTContext _context)
{
  LOG_API_CALL();
  Context *context = (Context*)_context;
  if (!requestedFeatures.window) return 0.0;
  return glfwGetTime();
}

>>>>>>> 784af99a
GPRT_API void gprtBufferPresent(GPRTContext _context, GPRTBuffer _buffer) {
  LOG_API_CALL();
  if (!requestedFeatures.window) return;
  Context *context = (Context*)_context;
  Buffer *buffer = (Buffer*)_buffer;
  
  VkPresentInfoKHR presentInfo{};
  presentInfo.sType = VK_STRUCTURE_TYPE_PRESENT_INFO_KHR;

  // VkSemaphore signalSemaphores[] = {renderFinishedSemaphore};
  // submitInfo.signalSemaphoreCount = 1;
  // submitInfo.pSignalSemaphores = signalSemaphores;

  VkCommandBuffer commandBuffer = context->beginSingleTimeCommands(context->graphicsCommandPool);

  // transition image layout from PRESENT_SRC to TRANSFER_DST
  {
    VkImageMemoryBarrier barrier{};
    barrier.sType = VK_STRUCTURE_TYPE_IMAGE_MEMORY_BARRIER;
    
    // If this layout is "VK_IMAGE_LAYOUT_UNDEFINED", we might lose the contents of the original 
    // image. I'm assuming this is ok.
    barrier.oldLayout = VK_IMAGE_LAYOUT_PRESENT_SRC_KHR;

    // The new layout for the image
    barrier.newLayout = VK_IMAGE_LAYOUT_TRANSFER_DST_OPTIMAL;

    // If we're transferring which queue owns this image, we need to set these.
    barrier.srcQueueFamilyIndex = VK_QUEUE_FAMILY_IGNORED;
    barrier.dstQueueFamilyIndex = VK_QUEUE_FAMILY_IGNORED;

    // specify the image that is affected and the specific parts of that image.
    barrier.image = context->swapchainImages[context->currentImageIndex];
    barrier.subresourceRange.aspectMask = VK_IMAGE_ASPECT_COLOR_BIT;
    barrier.subresourceRange.baseMipLevel = 0;
    barrier.subresourceRange.levelCount = 1;
    barrier.subresourceRange.baseArrayLayer = 0;
    barrier.subresourceRange.layerCount = 1;

    VkPipelineStageFlags sourceStage;
    VkPipelineStageFlags destinationStage;

    sourceStage = VK_PIPELINE_STAGE_COLOR_ATTACHMENT_OUTPUT_BIT;
    barrier.srcAccessMask = VK_ACCESS_COLOR_ATTACHMENT_READ_BIT;

    destinationStage = VK_PIPELINE_STAGE_TRANSFER_BIT;
    barrier.dstAccessMask = VK_ACCESS_MEMORY_WRITE_BIT;

    vkCmdPipelineBarrier(
        commandBuffer,
        sourceStage, destinationStage,
        0,
        0, nullptr,
        0, nullptr,
        1, &barrier
    );
  }

  // now do the transfer
  {
    VkBufferImageCopy region{};
    region.bufferOffset = 0;
    // if 0, vulkan assumes buffer memory is tightly packed
    region.bufferRowLength = 0; 
    region.bufferImageHeight = 0; 

    region.imageOffset.x = 0;
    region.imageOffset.y = 0;
    region.imageOffset.z = 0;

    region.imageExtent.width = context->windowExtent.width;
    region.imageExtent.height = context->windowExtent.height;
    region.imageExtent.depth = 1;

    region.imageSubresource.aspectMask = VK_IMAGE_ASPECT_COLOR_BIT;
    region.imageSubresource.mipLevel = 0;
    region.imageSubresource.baseArrayLayer = 0;
    region.imageSubresource.layerCount = 1;
    
    vkCmdCopyBufferToImage(commandBuffer, buffer->buffer, context->swapchainImages[context->currentImageIndex], 
      VK_IMAGE_LAYOUT_TRANSFER_DST_OPTIMAL, 1, &region);
  }

  // now go from TRANSFER_DST back to PRESENT_SRC
  {
    VkImageMemoryBarrier barrier{};
    barrier.sType = VK_STRUCTURE_TYPE_IMAGE_MEMORY_BARRIER;
    
    // If this layout is "VK_IMAGE_LAYOUT_UNDEFINED", we might lose the contents of the original 
    // image. I'm assuming this is ok.
    barrier.oldLayout = VK_IMAGE_LAYOUT_TRANSFER_DST_OPTIMAL;

    // The new layout for the image
    barrier.newLayout = VK_IMAGE_LAYOUT_PRESENT_SRC_KHR;

    // If we're transferring which queue owns this image, we need to set these.
    barrier.srcQueueFamilyIndex = VK_QUEUE_FAMILY_IGNORED;
    barrier.dstQueueFamilyIndex = VK_QUEUE_FAMILY_IGNORED;

    // specify the image that is affected and the specific parts of that image.
    barrier.image = context->swapchainImages[context->currentImageIndex];
    barrier.subresourceRange.aspectMask = VK_IMAGE_ASPECT_COLOR_BIT;
    barrier.subresourceRange.baseMipLevel = 0;
    barrier.subresourceRange.levelCount = 1;
    barrier.subresourceRange.baseArrayLayer = 0;
    barrier.subresourceRange.layerCount = 1;

    VkPipelineStageFlags sourceStage;
    VkPipelineStageFlags destinationStage;

    sourceStage = VK_PIPELINE_STAGE_TRANSFER_BIT;
    barrier.srcAccessMask = VK_ACCESS_MEMORY_WRITE_BIT;

    destinationStage = VK_PIPELINE_STAGE_COLOR_ATTACHMENT_OUTPUT_BIT;
    barrier.dstAccessMask = VK_ACCESS_COLOR_ATTACHMENT_READ_BIT;

    vkCmdPipelineBarrier(
        commandBuffer,
        sourceStage, destinationStage,
        0,
        0, nullptr,
        0, nullptr,
        1, &barrier
    );
  }

  context->endSingleTimeCommands(commandBuffer, context->graphicsCommandPool, context->graphicsQueue);

  presentInfo.waitSemaphoreCount = 0;
  presentInfo.pWaitSemaphores = VK_NULL_HANDLE;

  VkSwapchainKHR swapchains[] = {context->swapchain};
  presentInfo.swapchainCount = 1;
  presentInfo.pSwapchains = swapchains;
  presentInfo.pImageIndices = &context->currentImageIndex;

  presentInfo.pResults = nullptr;

  // currently throwing an error because the images given by the swapchain don't 
  // have a defined layout...
  VkResult err1 = vkQueuePresentKHR(context->graphicsQueue, &presentInfo);


  VkResult err2 = vkAcquireNextImageKHR(context->logicalDevice, context->swapchain, UINT64_MAX, 
        VK_NULL_HANDLE, context->inFlightFence, &context->currentImageIndex);
  vkWaitForFences(context->logicalDevice,1, &context->inFlightFence, true, UINT_MAX);
  vkResetFences(context->logicalDevice, 1, &context->inFlightFence);
}

GPRT_API GPRTContext gprtContextCreate(int32_t *requestedDeviceIDs,
                                    int      numRequestedDevices)
{
  LOG_API_CALL();
  Context *context = new Context(requestedDeviceIDs, numRequestedDevices);
  LOG("context created...");
  return (GPRTContext)context;
}

GPRT_API void gprtContextDestroy(GPRTContext _context)
{
  LOG_API_CALL();
  Context *context = (Context*)_context;
  context->destroy();
  delete context;
  LOG("context destroyed...");
}

GPRT_API void
gprtContextSetRayTypeCount(GPRTContext _context,
                           size_t numRayTypes)
{
  LOG_API_CALL();
  Context *context = (Context*)_context;
  context->numRayTypes = numRayTypes;
}

GPRT_API size_t
gprtContextGetRayTypeCount(GPRTContext _context)
{
  LOG_API_CALL();
  Context *context = (Context*)_context;
  return context->numRayTypes;
}

GPRT_API GPRTModule gprtModuleCreate(GPRTContext _context, GPRTProgram spvCode)
{
  LOG_API_CALL();
  Context *context = (Context*)_context;
  Module *module = new Module(spvCode);
  LOG("module created...");
  return (GPRTModule)module;
}

GPRT_API void gprtModuleDestroy(GPRTModule _module)
{
  LOG_API_CALL();
  Module *module = (Module*)_module;
  delete module;
  LOG("module destroyed...");
}

GPRT_API GPRTGeom
gprtGeomCreate(GPRTContext  _context,
              GPRTGeomType _geomType)
{
  LOG_API_CALL();
  Context *context = (Context*)_context;
  GeomType *geomType = (GeomType*)_geomType;

  // depending on what the geomType is, we'll use this inherited "createGeom"
  // function to construct the appropriate geometry
  Geom *geometry = geomType->createGeom();
  return (GPRTGeom)geometry;
  LOG("geometry created...");
}

GPRT_API void 
gprtGeomDestroy(GPRTGeom _geometry)
{
  LOG_API_CALL();
  Geom *geometry = (Geom*)_geometry;
  geometry->destroy();
  delete geometry;
  LOG("geometry destroyed...");
}

// ==================================================================
// "Triangles" functions
// ==================================================================
GPRT_API void gprtTrianglesSetVertices(GPRTGeom _triangles,
                                      GPRTBuffer _vertices,
                                      size_t count,
                                      size_t stride,
                                      size_t offset)
{
  LOG_API_CALL();
  TriangleGeom *triangles = (TriangleGeom*)_triangles;
  Buffer *vertices = (Buffer*)_vertices;
  triangles->setVertices(vertices, count, stride, offset);
  LOG("Setting triangle vertices...");
}
// GPRT_API void gprtTrianglesSetMotionVertices(GPRTGeom triangles,
//                                            /*! number of vertex arrays
//                                                passed here, the first
//                                                of those is for t=0,
//                                                thelast for t=1,
//                                                everything is linearly
//                                                interpolated
//                                                in-between */
//                                            size_t    numKeys,
//                                            GPRTBuffer *vertexArrays,
//                                            size_t count,
//                                            size_t stride,
//                                            size_t offset)
// {
//   GPRT_NOTIMPLEMENTED;
// }

GPRT_API void gprtTrianglesSetIndices(GPRTGeom _triangles,
                                     GPRTBuffer _indices,
                                     size_t count,
                                     size_t stride,
                                     size_t offset)
{
  LOG_API_CALL();
  TriangleGeom *triangles = (TriangleGeom*)_triangles;
  Buffer *indices = (Buffer*)_indices;
  triangles->setIndices(indices, count, stride, offset);
  LOG("Setting triangle indices...");
}

void gprtAABBsSetPositions(GPRTGeom _aabbs, 
                           GPRTBuffer _positions,
                           size_t count,
                           size_t stride,
                           size_t offset)
{
  LOG_API_CALL();
  AABBGeom *aabbs = (AABBGeom*)_aabbs;
  Buffer *positions = (Buffer*)_positions;
  aabbs->setAABBs(positions, count, stride, offset);
  LOG("Setting AABB positions...");
}

GPRT_API GPRTRayGen
gprtRayGenCreate(GPRTContext _context,
                 GPRTModule  _module,
                 const char  *programName,
                 size_t       sizeOfVarStruct,
                 GPRTVarDecl *vars,
                 int          numVars)
{
  LOG_API_CALL();
  Context *context = (Context*)_context;
  Module *module = (Module*)_module;

  RayGen *raygen = new RayGen(
    context->logicalDevice, module, programName,
    sizeOfVarStruct, checkAndPackVariables(vars, numVars));

  context->raygenPrograms.push_back(raygen);

  LOG("raygen created...");
  return (GPRTRayGen)raygen;
}

GPRT_API void
gprtRayGenDestroy(GPRTRayGen _rayGen)
{
  LOG_API_CALL();
  RayGen *rayGen = (RayGen*)_rayGen;
  rayGen->destroy();
  delete rayGen;
  LOG("raygen destroyed...");
}

GPRT_API GPRTCompute
gprtComputeCreate(GPRTContext _context,
                 GPRTModule  _module,
                 const char  *programName,
                 size_t       sizeOfVarStruct,
                 GPRTVarDecl *vars,
                 int          numVars)
{
  LOG_API_CALL();
  Context *context = (Context*)_context;
  Module *module = (Module*)_module;

  Compute *compute = new Compute(
    context->logicalDevice, module, programName,
    sizeOfVarStruct, checkAndPackVariables(vars, numVars));

  context->computePrograms.push_back(compute);

  LOG("compute created...");
  return (GPRTCompute)compute;
}

GPRT_API void
gprtComputeDestroy(GPRTCompute _compute)
{
  LOG_API_CALL();
  Compute *compute = (Compute*)_compute;
  compute->destroy();
  delete compute;
  LOG("compute destroyed...");
}

GPRT_API GPRTMiss
gprtMissCreate(GPRTContext _context,
                   GPRTModule  _module,
                   const char  *programName,
                   size_t       sizeOfVarStruct,
                   GPRTVarDecl *vars,
                   int          numVars)
{
  LOG_API_CALL();
  Context *context = (Context*)_context;
  Module *module = (Module*)_module;

  Miss *missProg = new Miss(
    context->logicalDevice, module, programName,
    sizeOfVarStruct, checkAndPackVariables(vars, numVars));

  context->missPrograms.push_back(missProg);

  LOG("miss program created...");
  return (GPRTMiss)missProg;
}


/*! sets the given miss program for the given ray type */
GPRT_API void
gprtMissSet(GPRTContext  _context,
               int rayType,
               GPRTMiss _missToUse)
{
  GPRT_NOTIMPLEMENTED;
}

GPRT_API void
gprtMissDestroy(GPRTMiss _miss)
{
  LOG_API_CALL();
  Miss *missProg = (Miss*)_miss;
  missProg->destroy();
  delete missProg;
  LOG("miss program destroyed...");
}

GPRT_API GPRTGeomType
gprtGeomTypeCreate(GPRTContext  _context,
                   GPRTGeomKind kind,
                   size_t       sizeOfVarStruct,
                   GPRTVarDecl  *vars,
                   int          numVars)
{
  LOG_API_CALL();
  Context *context = (Context*)_context;

  GeomType *geomType = nullptr;

  switch(kind) {
    case GPRT_TRIANGLES:
      geomType = new TriangleGeomType(
        context->logicalDevice, context->numRayTypes,
        sizeOfVarStruct, checkAndPackVariables(vars, numVars));
        break;
    case GPRT_AABBS:
      geomType = new AABBGeomType(
        context->logicalDevice, context->numRayTypes,
        sizeOfVarStruct, checkAndPackVariables(vars, numVars));
        break;
    default:
      GPRT_NOTIMPLEMENTED;
      break;
  }

  context->geomTypes.push_back(geomType);

  LOG("geom type created...");
  return (GPRTGeomType)geomType;
}

GPRT_API void 
gprtGeomTypeDestroy(GPRTGeomType _geomType)
{
  LOG_API_CALL();
  GeomType *geomType = (GeomType*)_geomType;
  geomType->destroy();
  delete geomType;
  LOG("geom type destroyed...");
}

GPRT_API void
gprtGeomTypeSetClosestHitProg(GPRTGeomType _geomType,
                          int rayType,
                          GPRTModule _module,
                          const char *progName)
{
  LOG_API_CALL();
  GeomType *geomType = (GeomType*)_geomType;
  Module *module = (Module*)_module;

  geomType->setClosestHit(rayType, module, progName);
  LOG("assigning closest hit program to geom type...");
}

GPRT_API void
gprtGeomTypeSetAnyHitProg(GPRTGeomType _geomType,
                          int rayType,
                          GPRTModule _module,
                          const char *progName)
{
  LOG_API_CALL();
  GeomType *geomType = (GeomType*)_geomType;
  Module *module = (Module*)_module;

  geomType->setAnyHit(rayType, module, progName);
  LOG("assigning any hit program to geom type...");
}

GPRT_API void
gprtGeomTypeSetIntersectionProg(GPRTGeomType _geomType,
                          int rayType,
                          GPRTModule _module,
                          const char *progName)
{
  LOG_API_CALL();
  GeomType *geomType = (GeomType*)_geomType;
  Module *module = (Module*)_module;

  geomType->setIntersection(rayType, module, progName);
  LOG("assigning intersect program to geom type...");
}

GPRT_API GPRTBuffer
gprtHostBufferCreate(GPRTContext _context, GPRTDataType type, size_t count, const void* init)
{
  LOG_API_CALL();
  const VkBufferUsageFlags bufferUsageFlags =
    // means we can get this buffer's address with vkGetBufferDeviceAddress
    VK_BUFFER_USAGE_SHADER_DEVICE_ADDRESS_BIT |
    // I guess I need this to use these buffers as input to tree builds?
    VK_BUFFER_USAGE_ACCELERATION_STRUCTURE_BUILD_INPUT_READ_ONLY_BIT_KHR | 
    // means we can use this buffer to transfer into another
    VK_BUFFER_USAGE_TRANSFER_SRC_BIT |
    // means we can use this buffer to receive data transferred from another
    VK_BUFFER_USAGE_TRANSFER_DST_BIT
  ;
  const VkMemoryPropertyFlags memoryUsageFlags =
    VK_MEMORY_PROPERTY_HOST_VISIBLE_BIT | // mappable to host with vkMapMemory
    VK_MEMORY_PROPERTY_HOST_COHERENT_BIT; // means "flush" and "invalidate"  not needed

  Context *context = (Context*)_context;
  Buffer *buffer = new Buffer(
    context->physicalDevice, context->logicalDevice, 
    context->graphicsCommandBuffer, context->graphicsQueue,
    bufferUsageFlags, memoryUsageFlags,
    getSize(type) * count
  );

  // Pin the buffer to the host
  buffer->map();
  
  if (init) {
    void* mapped = buffer->mapped;
    memcpy(mapped, init, getSize(type) * count);
    buffer->flush();
    buffer->invalidate();
  }
  LOG("buffer created");
  return (GPRTBuffer)buffer;
}

GPRT_API GPRTBuffer
gprtDeviceBufferCreate(GPRTContext _context, GPRTDataType type, size_t count, const void* init)
{
  LOG_API_CALL();
  const VkBufferUsageFlags bufferUsageFlags =
    // means we can get this buffer's address with vkGetBufferDeviceAddress
    VK_BUFFER_USAGE_SHADER_DEVICE_ADDRESS_BIT |
    // I guess I need this to use these buffers as input to tree builds?
    VK_BUFFER_USAGE_ACCELERATION_STRUCTURE_BUILD_INPUT_READ_ONLY_BIT_KHR | 
    // means we can use this buffer to transfer into another
    VK_BUFFER_USAGE_TRANSFER_SRC_BIT |
    // means we can use this buffer to receive data transferred from another
    VK_BUFFER_USAGE_TRANSFER_DST_BIT;
  const VkMemoryPropertyFlags memoryUsageFlags =
    VK_MEMORY_PROPERTY_DEVICE_LOCAL_BIT; // means most efficient for device access

  Context *context = (Context*)_context;
  Buffer *buffer = new Buffer(
    context->physicalDevice, context->logicalDevice,
    context->graphicsCommandBuffer, context->graphicsQueue,
    bufferUsageFlags, memoryUsageFlags,
    getSize(type) * count
  );
  
  if (init) {    
    buffer->map();
    void* mapped = buffer->mapped;
    memcpy(mapped, init, getSize(type) * count);
    buffer->unmap();
  }
  LOG("buffer created");
  return (GPRTBuffer)buffer;
}

GPRT_API GPRTBuffer
gprtSharedBufferCreate(GPRTContext _context, GPRTDataType type, size_t count, const void* init)
{
  LOG_API_CALL();
  const VkBufferUsageFlags bufferUsageFlags =
    // means we can get this buffer's address with vkGetBufferDeviceAddress
    VK_BUFFER_USAGE_SHADER_DEVICE_ADDRESS_BIT |
    // I guess I need this to use these buffers as input to tree builds?
    VK_BUFFER_USAGE_ACCELERATION_STRUCTURE_BUILD_INPUT_READ_ONLY_BIT_KHR | 
    // means we can use this buffer to transfer into another
    VK_BUFFER_USAGE_TRANSFER_SRC_BIT |
    // means we can use this buffer to receive data transferred from another
    VK_BUFFER_USAGE_TRANSFER_DST_BIT
  ;
  const VkMemoryPropertyFlags memoryUsageFlags =
    VK_MEMORY_PROPERTY_HOST_VISIBLE_BIT | // mappable to host with vkMapMemory
    VK_MEMORY_PROPERTY_HOST_COHERENT_BIT |  // means "flush" and "invalidate"  not needed
    VK_MEMORY_PROPERTY_DEVICE_LOCAL_BIT; // means most efficient for device access

  Context *context = (Context*)_context;
  Buffer *buffer = new Buffer(
    context->physicalDevice, context->logicalDevice, 
    context->graphicsCommandBuffer, context->graphicsQueue,
    bufferUsageFlags, memoryUsageFlags,
    getSize(type) * count
  );

  // Pin the buffer to the host
  buffer->map();
  
  if (init) {
    void* mapped = buffer->mapped;
    memcpy(mapped, init, getSize(type) * count);
    buffer->flush();
    buffer->invalidate();
  }
  LOG("buffer created");
  return (GPRTBuffer)buffer;
}

GPRT_API void
gprtBufferDestroy(GPRTBuffer _buffer)
{
  LOG_API_CALL();
  Buffer *buffer = (Buffer*)_buffer;
  buffer->destroy();
  delete buffer;
  LOG("buffer destroyed");
}

GPRT_API void *
gprtBufferGetPointer(GPRTBuffer _buffer, int deviceID)
{
  LOG_API_CALL();
  Buffer *buffer = (Buffer*)_buffer;
  return buffer->mapped;
}

GPRT_API void
gprtBufferMap(GPRTBuffer _buffer, int deviceID)
{
  LOG_API_CALL();
  Buffer *buffer = (Buffer*)_buffer;
  buffer->map();
}

GPRT_API void
gprtBufferUnmap(GPRTBuffer _buffer, int deviceID)
{
  LOG_API_CALL();
  Buffer *buffer = (Buffer*)_buffer;
  buffer->unmap();
}

GPRT_API void gprtBufferSaveImage(GPRTBuffer _buffer, 
  uint32_t width, uint32_t height, const char *imageName)
{
  LOG_API_CALL();
  Buffer *buffer = (Buffer*)_buffer;

  // Keep track of whether the buffer was mapped before this call
  bool mapped = true;
  if (buffer->mapped == nullptr) mapped = false;

  // If not mapped currently, map it
  if (!mapped)
    buffer->map();

  const uint32_t *fb = (const uint32_t*) buffer->mapped;
  stbi_flip_vertically_on_write(1);
  stbi_write_png(imageName,width,height,4,
                 fb,(uint32_t)(width)*sizeof(uint32_t));
  
  // Return mapped to previous state
  if (!mapped)
    buffer->unmap();
}

GPRT_API void gprtBuildPipeline(GPRTContext _context)
{
  LOG_API_CALL();
  Context *context = (Context*)_context;
  context->buildPipeline();
  LOG("programs built...");
}

GPRT_API GPRTAccel
gprtAABBAccelCreate(GPRTContext _context,
                       size_t       numGeometries,
                       GPRTGeom    *arrayOfChildGeoms,
                       unsigned int flags)
{
  LOG_API_CALL();
  Context *context = (Context*)_context;
  AABBAccel *accel = new 
    AABBAccel(
      context->physicalDevice, context->logicalDevice, 
      context->graphicsCommandBuffer, context->graphicsQueue, 
      numGeometries, (AABBGeom*)arrayOfChildGeoms);
  context->accels.push_back(accel);
  return (GPRTAccel)accel;
}

GPRT_API GPRTAccel
gprtTrianglesAccelCreate(GPRTContext _context,
                            size_t     numGeometries,
                            GPRTGeom   *arrayOfChildGeoms,
                            unsigned int flags)
{
  LOG_API_CALL();
  Context *context = (Context*)_context;
  TriangleAccel *accel = new 
    TriangleAccel(
      context->physicalDevice, context->logicalDevice, 
      context->graphicsCommandBuffer, context->graphicsQueue, 
      numGeometries, (TriangleGeom*)arrayOfChildGeoms);
  context->accels.push_back(accel);
  return (GPRTAccel)accel;
}

GPRT_API GPRTAccel
gprtCurvesAccelCreate(GPRTContext context,
                         size_t     numCurveGeometries,
                         GPRTGeom   *curveGeometries,
                         unsigned int flags)
{
  GPRT_NOTIMPLEMENTED;
  return nullptr;
}

GPRT_API GPRTAccel
gprtInstanceAccelCreate(GPRTContext _context,
                        size_t numAccels,
                        GPRTAccel *arrayOfAccels,
                        unsigned int flags)
{
  LOG_API_CALL();
  Context *context = (Context*)_context;
  InstanceAccel *accel = new 
    InstanceAccel(
      context->physicalDevice, context->logicalDevice, 
      context->graphicsCommandBuffer, context->graphicsQueue, 
      numAccels, arrayOfAccels);
  context->accels.push_back(accel);
  return (GPRTAccel)accel;
}

GPRT_API void 
gprtInstanceAccelSet3x4Transforms(GPRTAccel instanceAccel,
                                  GPRTBuffer transforms)
{
  gprtInstanceAccelSetTransforms(instanceAccel, transforms, sizeof(float3x4), 0);
}

GPRT_API void 
gprtInstanceAccelSet4x4Transforms(GPRTAccel instanceAccel,
                                  GPRTBuffer transforms)
{
  gprtInstanceAccelSetTransforms(instanceAccel, transforms, sizeof(float4x4), 0);
}

GPRT_API void 
gprtInstanceAccelSetTransforms(GPRTAccel instanceAccel,
                               GPRTBuffer _transforms,
                               size_t stride,
                               size_t offset
                               )
{
  LOG_API_CALL();
  InstanceAccel *accel = (InstanceAccel*)instanceAccel;
  Buffer *transforms = (Buffer*)_transforms;
  accel->setTransforms(transforms, stride, offset);
  LOG("Setting instance accel transforms...");
}

GPRT_API void 
gprtInstanceAccelSetReferences(GPRTAccel instanceAccel,
                               GPRTBuffer _references//,
                               // size_t offset, // maybe I can support these too?
                               // size_t stride  // maybe I can support these too?
                               )
{
  LOG_API_CALL();
  InstanceAccel *accel = (InstanceAccel*)instanceAccel;
  Buffer *references = (Buffer*)_references;
  accel->setReferences(references);
  LOG("Setting instance accel references...");
}

GPRT_API void 
gprtInstanceAccelSetNumGeometries(GPRTAccel instanceAccel, 
                                  size_t numGeometries)
{
  LOG_API_CALL();
  InstanceAccel *accel = (InstanceAccel*)instanceAccel;
  accel->setNumGeometries(numGeometries);
  LOG("Setting instance accel references...");
}

GPRT_API void
gprtAccelDestroy(GPRTAccel _accel)
{
  LOG_API_CALL();
  Accel *accel = (Accel*)_accel;
  accel->destroy();
  delete accel;
  LOG("accel destroyed");
}

GPRT_API void gprtAccelBuild(GPRTContext _context, GPRTAccel _accel)
{
  Accel *accel = (Accel*)_accel;
  Context *context = (Context*)_context;
  accel->build({
    {"gprtFillInstanceData", context->fillInstanceDataStage}},
    context->accels, context->numRayTypes
  );
}

GPRT_API void gprtAccelRefit(GPRTContext _context, GPRTAccel accel)
{
  GPRT_NOTIMPLEMENTED;
}

GPRT_API uint64_t gprtAccelGetReference(GPRTAccel _accel)
{
  Accel *accel = (Accel*)_accel;
  return uint64_t(accel->address);
}

GPRT_API void gprtBuildShaderBindingTable(GPRTContext _context,
                           GPRTBuildSBTFlags flags)
{
  LOG_API_CALL();
  Context *context = (Context*)_context;
  context->buildSBT();
}

GPRT_API void
gprtRayGenLaunch1D(GPRTContext _context, GPRTRayGen _rayGen, int dims_x)
{
  LOG_API_CALL();
  gprtRayGenLaunch2D(_context, _rayGen,dims_x,1);
}

GPRT_API void
gprtRayGenLaunch2D(GPRTContext _context, GPRTRayGen _rayGen, int dims_x, int dims_y)
{
  LOG_API_CALL();
  gprtRayGenLaunch3D(_context, _rayGen,dims_x,dims_y,1);
}

GPRT_API void
gprtRayGenLaunch3D(GPRTContext _context, GPRTRayGen _rayGen, int dims_x, int dims_y, int dims_z)
{
  LOG_API_CALL();
  assert(_rayGen);

  Context *context = (Context*)_context;
  RayGen *raygen = (RayGen*)_rayGen;
  VkResult err;

  VkCommandBufferBeginInfo cmdBufInfo{};
  cmdBufInfo.sType = VK_STRUCTURE_TYPE_COMMAND_BUFFER_BEGIN_INFO;

  err = vkBeginCommandBuffer(context->graphicsCommandBuffer, &cmdBufInfo);

  if (context->queryRequested) {
    vkCmdResetQueryPool(context->graphicsCommandBuffer,  context->queryPool, 0, 2);
    vkCmdWriteTimestamp(context->graphicsCommandBuffer, VK_PIPELINE_STAGE_TOP_OF_PIPE_BIT, context->queryPool, 0);
  }

  vkCmdBindPipeline(
    context->graphicsCommandBuffer,
    VK_PIPELINE_BIND_POINT_RAY_TRACING_KHR,
    context->pipeline);

  struct PushConstants {
    uint64_t pad[16] = {0,0,0,0,0,0,0,0,0,0,0,0,0,0,0,0};
  } pushConstants;
  vkCmdPushConstants(context->graphicsCommandBuffer,  context->pipelineLayout, 
    VK_SHADER_STAGE_CLOSEST_HIT_BIT_KHR 
    | VK_SHADER_STAGE_ANY_HIT_BIT_KHR 
    | VK_SHADER_STAGE_INTERSECTION_BIT_KHR 
    | VK_SHADER_STAGE_MISS_BIT_KHR 
    | VK_SHADER_STAGE_RAYGEN_BIT_KHR, 
    0, sizeof(PushConstants), &pushConstants
  );

  auto getBufferDeviceAddress = [](VkDevice device, VkBuffer buffer) -> uint64_t
	{
		VkBufferDeviceAddressInfoKHR bufferDeviceAI{};
		bufferDeviceAI.sType = VK_STRUCTURE_TYPE_BUFFER_DEVICE_ADDRESS_INFO;
		bufferDeviceAI.buffer = buffer;
		return gprt::vkGetBufferDeviceAddress(device, &bufferDeviceAI);
	};

  auto alignedSize = [](uint32_t value, uint32_t alignment) -> uint32_t
  {
    return (value + alignment - 1) & ~(alignment - 1);
  };

  const uint32_t handleSize = context->rayTracingPipelineProperties.shaderGroupHandleSize;
  const uint32_t maxGroupSize = context->rayTracingPipelineProperties.maxShaderGroupStride;
  const uint32_t groupAlignment = context->rayTracingPipelineProperties.shaderGroupHandleAlignment;
  const uint32_t maxShaderRecordStride = context->rayTracingPipelineProperties.maxShaderGroupStride;

  // for the moment, just assume the max group size
  const uint32_t recordSize = alignedSize(std::min(maxGroupSize, uint32_t(4096)), groupAlignment);
  uint64_t baseAddr = getBufferDeviceAddress(
    context->logicalDevice, context->shaderBindingTable.buffer);

  // find raygen in current list of raygens
  int computeOffset = context->computePrograms.size() * recordSize;
  int raygenOffset = 0;
  for (int i = 0; i < context->raygenPrograms.size(); ++i) {
    if (context->raygenPrograms[i] == raygen) {
      raygenOffset = i * recordSize;
      break;
    }
  }

  VkStridedDeviceAddressRegionKHR raygenShaderSbtEntry{};
  raygenShaderSbtEntry.deviceAddress = baseAddr + raygenOffset + computeOffset;
  raygenShaderSbtEntry.stride = recordSize;
  raygenShaderSbtEntry.size = raygenShaderSbtEntry.stride; // for raygen, can only be one. this needs to be the same as stride.
  // * context->raygenPrograms.size();

  VkStridedDeviceAddressRegionKHR missShaderSbtEntry{};
  if (context->missPrograms.size() > 0) {
    missShaderSbtEntry.deviceAddress = baseAddr + recordSize * context->raygenPrograms.size() + recordSize * context->computePrograms.size() ;
    missShaderSbtEntry.stride = recordSize;
    missShaderSbtEntry.size = missShaderSbtEntry.stride * context->missPrograms.size();
  }
  VkStridedDeviceAddressRegionKHR hitShaderSbtEntry{};
  size_t numHitRecords = context->getNumHitRecords();
  if (numHitRecords > 0) {
    hitShaderSbtEntry.deviceAddress = baseAddr + recordSize * (context->computePrograms.size() + context->raygenPrograms.size() + context->missPrograms.size());
    hitShaderSbtEntry.stride = recordSize;
    hitShaderSbtEntry.size = hitShaderSbtEntry.stride * numHitRecords;
  }

  VkStridedDeviceAddressRegionKHR callableShaderSbtEntry{}; // empty
  callableShaderSbtEntry.deviceAddress = 0;
  // callableShaderSbtEntry.stride = handleSizeAligned;
  // callableShaderSbtEntry.size = handleSizeAligned;

  gprt::vkCmdTraceRays(
    context->graphicsCommandBuffer,
    &raygenShaderSbtEntry,
    &missShaderSbtEntry,
    &hitShaderSbtEntry,
    &callableShaderSbtEntry,
    dims_x,
    dims_y,
    dims_z);
  
  if (context->queryRequested)
    vkCmdWriteTimestamp(context->graphicsCommandBuffer, VK_PIPELINE_STAGE_BOTTOM_OF_PIPE_BIT, context->queryPool, 1);

  err = vkEndCommandBuffer(context->graphicsCommandBuffer);
  if (err) GPRT_RAISE("failed to end command buffer! : \n" + errorString(err));

  VkSubmitInfo submitInfo;
  submitInfo.sType = VK_STRUCTURE_TYPE_SUBMIT_INFO;
  submitInfo.pNext = NULL;
  submitInfo.waitSemaphoreCount = 0;
  submitInfo.pWaitSemaphores = nullptr;//&acquireImageSemaphoreHandleList[currentFrame];
  submitInfo.pWaitDstStageMask = nullptr;//&pipelineStageFlags;
  submitInfo.commandBufferCount = 1;
  submitInfo.pCommandBuffers = &context->graphicsCommandBuffer;
  submitInfo.signalSemaphoreCount = 0;
  submitInfo.pSignalSemaphores = nullptr;//&writeImageSemaphoreHandleList[currentImageIndex]};

  err = vkQueueSubmit(context->graphicsQueue, 1, &submitInfo, VK_NULL_HANDLE);
  if (err) GPRT_RAISE("failed to submit to queue! : \n" + errorString(err));

  err = vkQueueWaitIdle(context->graphicsQueue);
  if (err) GPRT_RAISE("failed to wait for queue idle! : \n" + errorString(err));
}

GPRT_API void
gprtComputeLaunch1D(GPRTContext _context, GPRTCompute _compute, int dims_x)
{
  LOG_API_CALL();
  gprtComputeLaunch2D(_context, _compute,dims_x,1);
}

GPRT_API void
gprtComputeLaunch2D(GPRTContext _context, GPRTCompute _compute, int dims_x, int dims_y)
{
  LOG_API_CALL();
  gprtComputeLaunch3D(_context, _compute,dims_x,dims_y,1);
}

GPRT_API void
gprtComputeLaunch3D(GPRTContext _context, GPRTCompute _compute, int dims_x, int dims_y, int dims_z)
{
  LOG_API_CALL();
  assert(_compute);

  Context *context = (Context*)_context;
  Compute *compute = (Compute*)_compute;
  VkResult err;

  VkCommandBufferBeginInfo cmdBufInfo{};
  cmdBufInfo.sType = VK_STRUCTURE_TYPE_COMMAND_BUFFER_BEGIN_INFO;

  err = vkBeginCommandBuffer(context->graphicsCommandBuffer, &cmdBufInfo);

  if (context->queryRequested) {
    vkCmdResetQueryPool(context->graphicsCommandBuffer,  context->queryPool, 0, 2);
    vkCmdWriteTimestamp(context->graphicsCommandBuffer, VK_PIPELINE_STAGE_TOP_OF_PIPE_BIT, context->queryPool, 0);
  }
  
  vkCmdBindPipeline(
    context->graphicsCommandBuffer,
    VK_PIPELINE_BIND_POINT_RAY_TRACING_KHR,
    context->pipeline);

  struct PushConstants {
    uint64_t pad[16] = {0,0,0,0,0,0,0,0,0,0,0,0,0,0,0,0};
  } pushConstants;
  vkCmdPushConstants(context->graphicsCommandBuffer,  context->pipelineLayout, 
    VK_SHADER_STAGE_CLOSEST_HIT_BIT_KHR 
    | VK_SHADER_STAGE_ANY_HIT_BIT_KHR 
    | VK_SHADER_STAGE_INTERSECTION_BIT_KHR 
    | VK_SHADER_STAGE_MISS_BIT_KHR 
    | VK_SHADER_STAGE_RAYGEN_BIT_KHR, // todo, replace eventually with compute.
    0, sizeof(PushConstants), &pushConstants
  );

  auto getBufferDeviceAddress = [](VkDevice device, VkBuffer buffer) -> uint64_t
	{
		VkBufferDeviceAddressInfoKHR bufferDeviceAI{};
		bufferDeviceAI.sType = VK_STRUCTURE_TYPE_BUFFER_DEVICE_ADDRESS_INFO;
		bufferDeviceAI.buffer = buffer;
		return gprt::vkGetBufferDeviceAddress(device, &bufferDeviceAI);
	};

  auto alignedSize = [](uint32_t value, uint32_t alignment) -> uint32_t
  {
    return (value + alignment - 1) & ~(alignment - 1);
  };

  const uint32_t handleSize = context->rayTracingPipelineProperties.shaderGroupHandleSize;
  const uint32_t maxGroupSize = context->rayTracingPipelineProperties.maxShaderGroupStride;
  const uint32_t groupAlignment = context->rayTracingPipelineProperties.shaderGroupHandleAlignment;
  const uint32_t maxShaderRecordStride = context->rayTracingPipelineProperties.maxShaderGroupStride;

  // for the moment, just assume the max group size
  const uint32_t recordSize = alignedSize(std::min(maxGroupSize, uint32_t(4096)), groupAlignment);
  uint64_t baseAddr = getBufferDeviceAddress(
    context->logicalDevice, context->shaderBindingTable.buffer);

  // find compute program in current list of compute programs
  int computeOffset = 0;
  for (int i = 0; i < context->computePrograms.size(); ++i) {
    if (context->computePrograms[i] == compute) {
      computeOffset = i * recordSize;
      break;
    }
  }

  VkStridedDeviceAddressRegionKHR raygenShaderSbtEntry{};
  raygenShaderSbtEntry.deviceAddress = baseAddr + computeOffset;
  raygenShaderSbtEntry.stride = recordSize;
  raygenShaderSbtEntry.size = raygenShaderSbtEntry.stride; // can only be one.

  VkStridedDeviceAddressRegionKHR missShaderSbtEntry{};
  VkStridedDeviceAddressRegionKHR hitShaderSbtEntry{};
  VkStridedDeviceAddressRegionKHR callableShaderSbtEntry{};
  
  gprt::vkCmdTraceRays(
    context->graphicsCommandBuffer,
    &raygenShaderSbtEntry,
    &missShaderSbtEntry,
    &hitShaderSbtEntry,
    &callableShaderSbtEntry,
    dims_x,
    dims_y,
    dims_z);

  if (context->queryRequested)
    vkCmdWriteTimestamp(context->graphicsCommandBuffer, VK_PIPELINE_STAGE_BOTTOM_OF_PIPE_BIT, context->queryPool, 1);

  err = vkEndCommandBuffer(context->graphicsCommandBuffer);
  if (err) GPRT_RAISE("failed to end command buffer! : \n" + errorString(err));

  VkSubmitInfo submitInfo;
  submitInfo.sType = VK_STRUCTURE_TYPE_SUBMIT_INFO;
  submitInfo.pNext = NULL;
  submitInfo.waitSemaphoreCount = 0;
  submitInfo.pWaitSemaphores = nullptr;//&acquireImageSemaphoreHandleList[currentFrame];
  submitInfo.pWaitDstStageMask = nullptr;//&pipelineStageFlags;
  submitInfo.commandBufferCount = 1;
  submitInfo.pCommandBuffers = &context->graphicsCommandBuffer;
  submitInfo.signalSemaphoreCount = 0;
  submitInfo.pSignalSemaphores = nullptr;//&writeImageSemaphoreHandleList[currentImageIndex]};

  err = vkQueueSubmit(context->graphicsQueue, 1, &submitInfo, VK_NULL_HANDLE);
  if (err) GPRT_RAISE("failed to submit to queue! : \n" + errorString(err));

  err = vkQueueWaitIdle(context->graphicsQueue);
  if (err) GPRT_RAISE("failed to wait for queue idle! : \n" + errorString(err));
}

GPRT_API void gprtBeginProfile(GPRTContext _context)
{
  LOG_API_CALL();
  assert(_context);
  Context *context = (Context*)_context;
  context->queryRequested = true;  
}

GPRT_API float gprtEndProfile(GPRTContext _context)
{
  LOG_API_CALL();
  assert(_context);
  Context *context = (Context*)_context;

  if (context->queryRequested != true) GPRT_RAISE("Requested profile data without calling gprtBeginProfile");
  context->queryRequested = false;  

  uint64_t buffer[2];
  VkResult result = vkGetQueryPoolResults(context->logicalDevice, context->queryPool, 0, 2, sizeof(uint64_t) * 2, buffer, sizeof(uint64_t), VK_QUERY_RESULT_64_BIT | VK_QUERY_RESULT_WAIT_BIT);
  if (result != VK_SUCCESS) GPRT_RAISE("Failed to receive query results!");
  uint64_t timeResults = buffer[1] - buffer[0];
  float time = float(timeResults) / context->deviceProperties.limits.timestampPeriod;
  return time;
}

std::pair<size_t, void*> gprtGetVariable(
  SBTEntry *entry, std::string name, GPRTDataType type
) {
  auto found = entry->vars.find(std::string(name));

  // 1. Figure out if the variable "name" exists 
  assert(found != entry->vars.end());
  
  // 2. Assert the types match 
  assert(found->second.decl.type == type);

  std::pair<size_t, void*> variable;

  // 3. Get the expected size for this variable. 
  variable.first = getSize(found->second.decl.type);

  // 4. Get the pointer to the SBT. 
  variable.second = found->second.data;

  return variable;
}

#ifdef __cplusplus
// ------------------------------------------------------------------
// setters for variables of type "bool" (bools only on c++)
// ------------------------------------------------------------------

// setters for variables on "Compute"s
GPRT_API void gprtComputeSet1b(GPRTCompute _compute, const char *name, bool x) 
{
  LOG_API_CALL();
  Compute *entry = (Compute*)_compute;
  assert(entry);
  auto var = gprtGetVariable(entry, name, GPRT_BOOL);
  bool val[] = {x};
  memcpy(var.second, &val, var.first);
}

GPRT_API void gprtComputeSet2b(GPRTCompute _compute, const char *name, bool x, bool y) 
{
  LOG_API_CALL();
  Compute *entry = (Compute*)_compute;
  assert(entry);
  auto var = gprtGetVariable(entry, name, GPRT_BOOL2);
  bool val[] = {x, y};
  memcpy(var.second, &val, var.first);
}

GPRT_API void gprtComputeSet3b(GPRTCompute _compute, const char *name, bool x, bool y, bool z) 
{
  LOG_API_CALL();
  Compute *entry = (Compute*)_compute;
  assert(entry);
  auto var = gprtGetVariable(entry, name, GPRT_BOOL3);
  bool val[] = {x, y, z};
  memcpy(var.second, &val, var.first);
}

GPRT_API void gprtComputeSet4b(GPRTCompute _compute, const char *name, bool x, bool y, bool z, bool w) 
{
  LOG_API_CALL();
  Compute *entry = (Compute*)_compute;
  assert(entry);
  auto var = gprtGetVariable(entry, name, GPRT_BOOL4);
  bool val[] = {x, y, z, w};
  memcpy(var.second, &val, var.first);
}

GPRT_API void gprtComputeSet2bv(GPRTCompute _compute, const char *name, const bool *val) 
{
  LOG_API_CALL();
  Compute *entry = (Compute*)_compute;
  assert(entry);
  auto var = gprtGetVariable(entry, name, GPRT_BOOL2);
  memcpy(var.second, (void*)val, var.first);
}

GPRT_API void gprtComputeSet3bv(GPRTCompute _compute, const char *name, const bool *val) 
{
  LOG_API_CALL();
  Compute *entry = (Compute*)_compute;
  assert(entry);
  auto var = gprtGetVariable(entry, name, GPRT_BOOL3);
  memcpy(var.second, (void*)val, var.first);
}

GPRT_API void gprtComputeSet4bv(GPRTCompute _compute, const char *name, const bool *val) 
{
  LOG_API_CALL();
  Compute *entry = (Compute*)_compute;
  assert(entry);
  auto var = gprtGetVariable(entry, name, GPRT_BOOL4);
  memcpy(var.second, (void*)val, var.first);
}

// setters for variables on "RayGen"s
GPRT_API void gprtRayGenSet1b(GPRTRayGen _raygen, const char *name, bool x) 
{
  LOG_API_CALL();
  RayGen *entry = (RayGen*)_raygen;
  assert(entry);
  auto var = gprtGetVariable(entry, name, GPRT_BOOL);
  bool val[] = {x};
  memcpy(var.second, &val, var.first);
}

GPRT_API void gprtRayGenSet2b(GPRTRayGen _raygen, const char *name, bool x, bool y) 
{
  LOG_API_CALL();
  RayGen *entry = (RayGen*)_raygen;
  assert(entry);
  auto var = gprtGetVariable(entry, name, GPRT_BOOL2);
  bool val[] = {x, y};
  memcpy(var.second, &val, var.first);
}

GPRT_API void gprtRayGenSet3b(GPRTRayGen _raygen, const char *name, bool x, bool y, bool z) 
{
  LOG_API_CALL();
  RayGen *entry = (RayGen*)_raygen;
  assert(entry);
  auto var = gprtGetVariable(entry, name, GPRT_BOOL3);
  bool val[] = {x, y, z};
  memcpy(var.second, &val, var.first);
}

GPRT_API void gprtRayGenSet4b(GPRTRayGen _raygen, const char *name, bool x, bool y, bool z, bool w) 
{
  LOG_API_CALL();
  RayGen *entry = (RayGen*)_raygen;
  assert(entry);
  auto var = gprtGetVariable(entry, name, GPRT_BOOL4);
  bool val[] = {x, y, z, w};
  memcpy(var.second, &val, var.first);
}

GPRT_API void gprtRayGenSet2bv(GPRTRayGen _raygen, const char *name, const bool *val) 
{
  LOG_API_CALL();
  RayGen *entry = (RayGen*)_raygen;
  assert(entry);
  auto var = gprtGetVariable(entry, name, GPRT_BOOL2);
  memcpy(var.second, (void*)val, var.first);
}

GPRT_API void gprtRayGenSet3bv(GPRTRayGen _raygen, const char *name, const bool *val) 
{
  LOG_API_CALL();
  RayGen *entry = (RayGen*)_raygen;
  assert(entry);
  auto var = gprtGetVariable(entry, name, GPRT_BOOL3);
  memcpy(var.second, (void*)val, var.first);
}

GPRT_API void gprtRayGenSet4bv(GPRTRayGen _raygen, const char *name, const bool *val) 
{
  LOG_API_CALL();
  RayGen *entry = (RayGen*)_raygen;
  assert(entry);
  auto var = gprtGetVariable(entry, name, GPRT_BOOL4);
  memcpy(var.second, (void*)val, var.first);
}


// setters for variables on "MissProg"s
GPRT_API void gprtMissSet1b(GPRTMiss _miss, const char *name, bool x)
{
  LOG_API_CALL();
  Miss *entry = (Miss*)_miss;
  assert(entry);
  auto var = gprtGetVariable(entry, name, GPRT_BOOL);
  bool val[] = {x};
  memcpy(var.second, &val, var.first);
}

GPRT_API void gprtMissSet2b(GPRTMiss _miss, const char *name, bool x, bool y)
{
  LOG_API_CALL();
  Miss *entry = (Miss*)_miss;
  assert(entry);
  auto var = gprtGetVariable(entry, name, GPRT_BOOL2);
  bool val[] = {x, y};
  memcpy(var.second, &val, var.first);
}

GPRT_API void gprtMissSet3b(GPRTMiss _miss, const char *name, bool x, bool y, bool z)
{
  LOG_API_CALL();
  Miss *entry = (Miss*)_miss;
  assert(entry);
  auto var = gprtGetVariable(entry, name, GPRT_BOOL3);
  bool val[] = {x, y, z};
  memcpy(var.second, &val, var.first);
}

GPRT_API void gprtMissSet4b(GPRTMiss _miss, const char *name, bool x, bool y, bool z, bool w)
{
  LOG_API_CALL();
  Miss *entry = (Miss*)_miss;
  assert(entry);
  auto var = gprtGetVariable(entry, name, GPRT_BOOL4);
  bool val[] = {x, y, z, w};
  memcpy(var.second, &val, var.first);
}

GPRT_API void gprtMissSet2bv(GPRTMiss _miss, const char *name, const bool *val)
{
  LOG_API_CALL();
  Miss *entry = (Miss*)_miss;
  assert(entry);
  auto var = gprtGetVariable(entry, name, GPRT_BOOL2);
  memcpy(var.second, (void*)val, var.first);
}

GPRT_API void gprtMissSet3bv(GPRTMiss _miss, const char *name, const bool *val)
{
  LOG_API_CALL();
  Miss *entry = (Miss*)_miss;
  assert(entry);
  auto var = gprtGetVariable(entry, name, GPRT_BOOL3);
  memcpy(var.second, (void*)val, var.first);
}

GPRT_API void gprtMissSet4bv(GPRTMiss _miss, const char *name, const bool *val)
{
  LOG_API_CALL();
  Miss *entry = (Miss*)_miss;
  assert(entry);
  auto var = gprtGetVariable(entry, name, GPRT_BOOL4);
  memcpy(var.second, (void*)val, var.first);
}


// setters for variables on "Geom"s
GPRT_API void gprtGeomSet1b(GPRTGeom _geom, const char *name, bool x)
{
  LOG_API_CALL();
  Geom *entry = (Geom*)_geom;
  assert(entry);
  auto var = gprtGetVariable(entry, name, GPRT_BOOL);
  bool val[] = {x};
  memcpy(var.second, &val, var.first);
}

GPRT_API void gprtGeomSet2b(GPRTGeom _geom, const char *name, bool x, bool y)
{
  LOG_API_CALL();
  Geom *entry = (Geom*)_geom;
  assert(entry);
  auto var = gprtGetVariable(entry, name, GPRT_BOOL2);
  bool val[] = {x, y};
  memcpy(var.second, &val, var.first);
}

GPRT_API void gprtGeomSet3b(GPRTGeom _geom, const char *name, bool x, bool y, bool z)
{
  LOG_API_CALL();
  Geom *entry = (Geom*)_geom;
  assert(entry);
  auto var = gprtGetVariable(entry, name, GPRT_BOOL3);
  bool val[] = {x, y, z};
  memcpy(var.second, &val, var.first);
}

GPRT_API void gprtGeomSet4b(GPRTGeom _geom, const char *name, bool x, bool y, bool z, bool w)
{
  LOG_API_CALL();
  Geom *entry = (Geom*)_geom;
  assert(entry);
  auto var = gprtGetVariable(entry, name, GPRT_BOOL4);
  bool val[] = {x, y, z, w};
  memcpy(var.second, &val, var.first);
}

GPRT_API void gprtGeomSet2bv(GPRTGeom _geom, const char *name, const bool *val)
{
  LOG_API_CALL();
  Geom *entry = (Geom*)_geom;
  assert(entry);
  auto var = gprtGetVariable(entry, name, GPRT_BOOL2);
  memcpy(var.second, (void*)val, var.first);
}

GPRT_API void gprtGeomSet3bv(GPRTGeom _geom, const char *name, const bool *val)
{
  LOG_API_CALL();
  Geom *entry = (Geom*)_geom;
  assert(entry);
  auto var = gprtGetVariable(entry, name, GPRT_BOOL3);
  memcpy(var.second, (void*)val, var.first);
}

GPRT_API void gprtGeomSet4bv(GPRTGeom _geom, const char *name, const bool *val)
{
  LOG_API_CALL();
  Geom *entry = (Geom*)_geom;
  assert(entry);
  auto var = gprtGetVariable(entry, name, GPRT_BOOL4);
  memcpy(var.second, (void*)val, var.first);
}

// // setters for variables on "Params"s
// GPRT_API void gprtParamsSet1b(OWLParams var, const char *name, bool val);
// GPRT_API void gprtParamsSet2b(OWLParams var, const char *name, bool x, bool y);
// GPRT_API void gprtParamsSet3b(OWLParams var, const char *name, bool x, bool y, bool z);
// GPRT_API void gprtParamsSet4b(OWLParams var, const char *name, bool x, bool y, bool z, bool w);
// GPRT_API void gprtParamsSet2bv(OWLParams var, const char *name, const bool *val);
// GPRT_API void gprtParamsSet3bv(OWLParams var, const char *name, const bool *val);
// GPRT_API void gprtParamsSet4bv(OWLParams var, const char *name, const bool *val);
#endif

// ------------------------------------------------------------------
// setters for variables of type "char"
// ------------------------------------------------------------------

// setters for variables on "Compute"s
GPRT_API void gprtComputeSet1c(GPRTCompute _compute, const char *name, int8_t x) 
{
  LOG_API_CALL();
  Compute *entry = (Compute*)_compute;
  assert(entry);
  auto var = gprtGetVariable(entry, name, GPRT_INT8_T);
  int8_t val[] = {x};
  memcpy(var.second, &val, var.first);
}

GPRT_API void gprtComputeSet2c(GPRTCompute _compute, const char *name, int8_t x, int8_t y) 
{
  LOG_API_CALL();
  Compute *entry = (Compute*)_compute;
  assert(entry);
  auto var = gprtGetVariable(entry, name, GPRT_INT8_T2);
  int8_t val[] = {x, y};
  memcpy(var.second, &val, var.first);
}

GPRT_API void gprtComputeSet3c(GPRTCompute _compute, const char *name, int8_t x, int8_t y, int8_t z) 
{
  LOG_API_CALL();
  Compute *entry = (Compute*)_compute;
  assert(entry);
  auto var = gprtGetVariable(entry, name, GPRT_INT8_T3);
  int8_t val[] = {x, y, z};
  memcpy(var.second, &val, var.first);
}

GPRT_API void gprtComputeSet4c(GPRTCompute _compute, const char *name, int8_t x, int8_t y, int8_t z, int8_t w) 
{
  LOG_API_CALL();
  Compute *entry = (Compute*)_compute;
  assert(entry);
  auto var = gprtGetVariable(entry, name, GPRT_INT8_T4);
  int8_t val[] = {x, y, z, w};
  memcpy(var.second, &val, var.first);
}

GPRT_API void gprtComputeSet2cv(GPRTCompute _compute, const char *name, const int8_t *val) 
{
  LOG_API_CALL();
  Compute *entry = (Compute*)_compute;
  assert(entry);
  auto var = gprtGetVariable(entry, name, GPRT_INT8_T2);
  memcpy(var.second, (void*)val, var.first);
}

GPRT_API void gprtComputeSet3cv(GPRTCompute _compute, const char *name, const int8_t *val) 
{
  LOG_API_CALL();
  Compute *entry = (Compute*)_compute;
  assert(entry);
  auto var = gprtGetVariable(entry, name, GPRT_INT8_T3);
  memcpy(var.second, (void*)val, var.first);
}

GPRT_API void gprtComputeSet4cv(GPRTCompute _compute, const char *name, const int8_t *val) 
{
  LOG_API_CALL();
  Compute *entry = (Compute*)_compute;
  assert(entry);
  auto var = gprtGetVariable(entry, name, GPRT_INT8_T4);
  memcpy(var.second, (void*)val, var.first);
}

// setters for variables on "RayGen"s
GPRT_API void gprtRayGenSet1c(GPRTRayGen _raygen, const char *name, int8_t x) 
{
  LOG_API_CALL();
  RayGen *entry = (RayGen*)_raygen;
  assert(entry);
  auto var = gprtGetVariable(entry, name, GPRT_INT8_T);
  int8_t val[] = {x};
  memcpy(var.second, &val, var.first);
}

GPRT_API void gprtRayGenSet2c(GPRTRayGen _raygen, const char *name, int8_t x, int8_t y) 
{
  LOG_API_CALL();
  RayGen *entry = (RayGen*)_raygen;
  assert(entry);
  auto var = gprtGetVariable(entry, name, GPRT_INT8_T2);
  int8_t val[] = {x, y};
  memcpy(var.second, &val, var.first);
}

GPRT_API void gprtRayGenSet3c(GPRTRayGen _raygen, const char *name, int8_t x, int8_t y, int8_t z) 
{
  LOG_API_CALL();
  RayGen *entry = (RayGen*)_raygen;
  assert(entry);
  auto var = gprtGetVariable(entry, name, GPRT_INT8_T3);
  int8_t val[] = {x, y, z};
  memcpy(var.second, &val, var.first);
}

GPRT_API void gprtRayGenSet4c(GPRTRayGen _raygen, const char *name, int8_t x, int8_t y, int8_t z, int8_t w) 
{
  LOG_API_CALL();
  RayGen *entry = (RayGen*)_raygen;
  assert(entry);
  auto var = gprtGetVariable(entry, name, GPRT_INT8_T4);
  int8_t val[] = {x, y, z, w};
  memcpy(var.second, &val, var.first);
}

GPRT_API void gprtRayGenSet2cv(GPRTRayGen _raygen, const char *name, const int8_t *val) 
{
  LOG_API_CALL();
  RayGen *entry = (RayGen*)_raygen;
  assert(entry);
  auto var = gprtGetVariable(entry, name, GPRT_INT8_T2);
  memcpy(var.second, (void*)val, var.first);
}

GPRT_API void gprtRayGenSet3cv(GPRTRayGen _raygen, const char *name, const int8_t *val) 
{
  LOG_API_CALL();
  RayGen *entry = (RayGen*)_raygen;
  assert(entry);
  auto var = gprtGetVariable(entry, name, GPRT_INT8_T3);
  memcpy(var.second, (void*)val, var.first);
}

GPRT_API void gprtRayGenSet4cv(GPRTRayGen _raygen, const char *name, const int8_t *val) 
{
  LOG_API_CALL();
  RayGen *entry = (RayGen*)_raygen;
  assert(entry);
  auto var = gprtGetVariable(entry, name, GPRT_INT8_T4);
  memcpy(var.second, (void*)val, var.first);
}


// setters for variables on "MissProg"s
GPRT_API void gprtMissSet1c(GPRTMiss _miss, const char *name, int8_t x)
{
  LOG_API_CALL();
  Miss *entry = (Miss*)_miss;
  assert(entry);
  auto var = gprtGetVariable(entry, name, GPRT_INT8_T);
  int8_t val[] = {x};
  memcpy(var.second, &val, var.first);
}

GPRT_API void gprtMissSet2c(GPRTMiss _miss, const char *name, int8_t x, int8_t y)
{
  LOG_API_CALL();
  Miss *entry = (Miss*)_miss;
  assert(entry);
  auto var = gprtGetVariable(entry, name, GPRT_INT8_T2);
  int8_t val[] = {x, y};
  memcpy(var.second, &val, var.first);
}

GPRT_API void gprtMissSet3c(GPRTMiss _miss, const char *name, int8_t x, int8_t y, int8_t z)
{
  LOG_API_CALL();
  Miss *entry = (Miss*)_miss;
  assert(entry);
  auto var = gprtGetVariable(entry, name, GPRT_INT8_T3);
  int8_t val[] = {x, y, z};
  memcpy(var.second, &val, var.first);
}

GPRT_API void gprtMissSet4c(GPRTMiss _miss, const char *name, int8_t x, int8_t y, int8_t z, int8_t w)
{
  LOG_API_CALL();
  Miss *entry = (Miss*)_miss;
  assert(entry);
  auto var = gprtGetVariable(entry, name, GPRT_INT8_T4);
  int8_t val[] = {x, y, z, w};
  memcpy(var.second, &val, var.first);
}

GPRT_API void gprtMissSet2cv(GPRTMiss _miss, const char *name, const int8_t *val)
{
  LOG_API_CALL();
  Miss *entry = (Miss*)_miss;
  assert(entry);
  auto var = gprtGetVariable(entry, name, GPRT_INT8_T2);
  memcpy(var.second, (void*)val, var.first);
}

GPRT_API void gprtMissSet3cv(GPRTMiss _miss, const char *name, const int8_t *val)
{
  LOG_API_CALL();
  Miss *entry = (Miss*)_miss;
  assert(entry);
  auto var = gprtGetVariable(entry, name, GPRT_INT8_T3);
  memcpy(var.second, (void*)val, var.first);
}

GPRT_API void gprtMissSet4cv(GPRTMiss _miss, const char *name, const int8_t *val)
{
  LOG_API_CALL();
  Miss *entry = (Miss*)_miss;
  assert(entry);
  auto var = gprtGetVariable(entry, name, GPRT_INT8_T4);
  memcpy(var.second, (void*)val, var.first);
}


// setters for variables on "Geom"s
GPRT_API void gprtGeomSet1c(GPRTGeom _geom, const char *name, int8_t x)
{
  LOG_API_CALL();
  Geom *entry = (Geom*)_geom;
  assert(entry);
  auto var = gprtGetVariable(entry, name, GPRT_INT8_T);
  int8_t val[] = {x};
  memcpy(var.second, &val, var.first);
}

GPRT_API void gprtGeomSet2c(GPRTGeom _geom, const char *name, int8_t x, int8_t y)
{
  LOG_API_CALL();
  Geom *entry = (Geom*)_geom;
  assert(entry);
  auto var = gprtGetVariable(entry, name, GPRT_INT8_T2);
  int8_t val[] = {x, y};
  memcpy(var.second, &val, var.first);
}

GPRT_API void gprtGeomSet3c(GPRTGeom _geom, const char *name, int8_t x, int8_t y, int8_t z)
{
  LOG_API_CALL();
  Geom *entry = (Geom*)_geom;
  assert(entry);
  auto var = gprtGetVariable(entry, name, GPRT_INT8_T3);
  int8_t val[] = {x, y, z};
  memcpy(var.second, &val, var.first);
}

GPRT_API void gprtGeomSet4c(GPRTGeom _geom, const char *name, int8_t x, int8_t y, int8_t z, int8_t w)
{
  LOG_API_CALL();
  Geom *entry = (Geom*)_geom;
  assert(entry);
  auto var = gprtGetVariable(entry, name, GPRT_INT8_T4);
  int8_t val[] = {x, y, z, w};
  memcpy(var.second, &val, var.first);
}

GPRT_API void gprtGeomSet2cv(GPRTGeom _geom, const char *name, const int8_t *val)
{
  LOG_API_CALL();
  Geom *entry = (Geom*)_geom;
  assert(entry);
  auto var = gprtGetVariable(entry, name, GPRT_INT8_T2);
  memcpy(var.second, (void*)val, var.first);
}

GPRT_API void gprtGeomSet3cv(GPRTGeom _geom, const char *name, const int8_t *val)
{
  LOG_API_CALL();
  Geom *entry = (Geom*)_geom;
  assert(entry);
  auto var = gprtGetVariable(entry, name, GPRT_INT8_T3);
  memcpy(var.second, (void*)val, var.first);
}

GPRT_API void gprtGeomSet4cv(GPRTGeom _geom, const char *name, const int8_t *val)
{
  LOG_API_CALL();
  Geom *entry = (Geom*)_geom;
  assert(entry);
  auto var = gprtGetVariable(entry, name, GPRT_INT8_T4);
  memcpy(var.second, (void*)val, var.first);
}


// setters for variables on "Params"s
// GPRT_API void gprtParamsSet1c(OWLParams obj, const char *name, char val);
// GPRT_API void gprtParamsSet2c(OWLParams obj, const char *name, char x, char y);
// GPRT_API void gprtParamsSet3c(OWLParams obj, const char *name, char x, char y, char z);
// GPRT_API void gprtParamsSet4c(OWLParams obj, const char *name, char x, char y, char z, char w);
// GPRT_API void gprtParamsSet2cv(OWLParams obj, const char *name, const char *val);
// GPRT_API void gprtParamsSet3cv(OWLParams obj, const char *name, const char *val);
// GPRT_API void gprtParamsSet4cv(OWLParams obj, const char *name, const char *val);

// ------------------------------------------------------------------
// setters for variables of type "uint8_t"
// ------------------------------------------------------------------

// setters for variables on "Compute"s
GPRT_API void gprtComputeSet1uc(GPRTCompute _compute, const char *name, uint8_t x) 
{
  LOG_API_CALL();
  Compute *entry = (Compute*)_compute;
  assert(entry);
  auto var = gprtGetVariable(entry, name, GPRT_UINT8_T);
  uint8_t val[] = {x};
  memcpy(var.second, &val, var.first);
}

GPRT_API void gprtComputeSet2uc(GPRTCompute _compute, const char *name, uint8_t x, uint8_t y) 
{
  LOG_API_CALL();
  Compute *entry = (Compute*)_compute;
  assert(entry);
  auto var = gprtGetVariable(entry, name, GPRT_UINT8_T2);
  uint8_t val[] = {x, y};
  memcpy(var.second, &val, var.first);
}

GPRT_API void gprtComputeSet3uc(GPRTCompute _compute, const char *name, uint8_t x, uint8_t y, uint8_t z) 
{
  LOG_API_CALL();
  Compute *entry = (Compute*)_compute;
  assert(entry);
  auto var = gprtGetVariable(entry, name, GPRT_UINT8_T3);
  uint8_t val[] = {x, y, z};
  memcpy(var.second, &val, var.first);
}

GPRT_API void gprtComputeSet4uc(GPRTCompute _compute, const char *name, uint8_t x, uint8_t y, uint8_t z, uint8_t w) 
{
  LOG_API_CALL();
  Compute *entry = (Compute*)_compute;
  assert(entry);
  auto var = gprtGetVariable(entry, name, GPRT_UINT8_T4);
  uint8_t val[] = {x, y, z, w};
  memcpy(var.second, &val, var.first);
}

GPRT_API void gprtComputeSet2ucv(GPRTCompute _compute, const char *name, const uint8_t *val) 
{
  LOG_API_CALL();
  Compute *entry = (Compute*)_compute;
  assert(entry);
  auto var = gprtGetVariable(entry, name, GPRT_UINT8_T2);
  memcpy(var.second, (void*)val, var.first);
}

GPRT_API void gprtComputeSet3ucv(GPRTCompute _compute, const char *name, const uint8_t *val) 
{
  LOG_API_CALL();
  Compute *entry = (Compute*)_compute;
  assert(entry);
  auto var = gprtGetVariable(entry, name, GPRT_UINT8_T3);
  memcpy(var.second, (void*)val, var.first);
}

GPRT_API void gprtComputeSet4ucv(GPRTCompute _compute, const char *name, const uint8_t *val) 
{
  LOG_API_CALL();
  Compute *entry = (Compute*)_compute;
  assert(entry);
  auto var = gprtGetVariable(entry, name, GPRT_UINT8_T4);
  memcpy(var.second, (void*)val, var.first);
}

// setters for variables on "RayGen"s
GPRT_API void gprtRayGenSet1uc(GPRTRayGen _raygen, const char *name, uint8_t x) 
{
  LOG_API_CALL();
  RayGen *entry = (RayGen*)_raygen;
  assert(entry);
  auto var = gprtGetVariable(entry, name, GPRT_UINT8_T);
  uint8_t val[] = {x};
  memcpy(var.second, &val, var.first);
}

GPRT_API void gprtRayGenSet2uc(GPRTRayGen _raygen, const char *name, uint8_t x, uint8_t y) 
{
  LOG_API_CALL();
  RayGen *entry = (RayGen*)_raygen;
  assert(entry);
  auto var = gprtGetVariable(entry, name, GPRT_UINT8_T2);
  uint8_t val[] = {x, y};
  memcpy(var.second, &val, var.first);
}

GPRT_API void gprtRayGenSet3uc(GPRTRayGen _raygen, const char *name, uint8_t x, uint8_t y, uint8_t z) 
{
  LOG_API_CALL();
  RayGen *entry = (RayGen*)_raygen;
  assert(entry);
  auto var = gprtGetVariable(entry, name, GPRT_UINT8_T3);
  uint8_t val[] = {x, y, z};
  memcpy(var.second, &val, var.first);
}

GPRT_API void gprtRayGenSet4uc(GPRTRayGen _raygen, const char *name, uint8_t x, uint8_t y, uint8_t z, uint8_t w) 
{
  LOG_API_CALL();
  RayGen *entry = (RayGen*)_raygen;
  assert(entry);
  auto var = gprtGetVariable(entry, name, GPRT_UINT8_T4);
  uint8_t val[] = {x, y, z, w};
  memcpy(var.second, &val, var.first);
}

GPRT_API void gprtRayGenSet2ucv(GPRTRayGen _raygen, const char *name, const uint8_t *val) 
{
  LOG_API_CALL();
  RayGen *entry = (RayGen*)_raygen;
  assert(entry);
  auto var = gprtGetVariable(entry, name, GPRT_UINT8_T2);
  memcpy(var.second, (void*)val, var.first);
}

GPRT_API void gprtRayGenSet3ucv(GPRTRayGen _raygen, const char *name, const uint8_t *val) 
{
  LOG_API_CALL();
  RayGen *entry = (RayGen*)_raygen;
  assert(entry);
  auto var = gprtGetVariable(entry, name, GPRT_UINT8_T3);
  memcpy(var.second, (void*)val, var.first);
}

GPRT_API void gprtRayGenSet4ucv(GPRTRayGen _raygen, const char *name, const uint8_t *val) 
{
  LOG_API_CALL();
  RayGen *entry = (RayGen*)_raygen;
  assert(entry);
  auto var = gprtGetVariable(entry, name, GPRT_UINT8_T4);
  memcpy(var.second, (void*)val, var.first);
}


// setters for variables on "MissProg"s
GPRT_API void gprtMissSet1uc(GPRTMiss _miss, const char *name, uint8_t x)
{
  LOG_API_CALL();
  Miss *entry = (Miss*)_miss;
  assert(entry);
  auto var = gprtGetVariable(entry, name, GPRT_UINT8_T);
  uint8_t val[] = {x};
  memcpy(var.second, &val, var.first);
}

GPRT_API void gprtMissSet2uc(GPRTMiss _miss, const char *name, uint8_t x, uint8_t y)
{
  LOG_API_CALL();
  Miss *entry = (Miss*)_miss;
  assert(entry);
  auto var = gprtGetVariable(entry, name, GPRT_UINT8_T2);
  uint8_t val[] = {x, y};
  memcpy(var.second, &val, var.first);
}

GPRT_API void gprtMissSet3uc(GPRTMiss _miss, const char *name, uint8_t x, uint8_t y, uint8_t z)
{
  LOG_API_CALL();
  Miss *entry = (Miss*)_miss;
  assert(entry);
  auto var = gprtGetVariable(entry, name, GPRT_UINT8_T3);
  uint8_t val[] = {x, y, z};
  memcpy(var.second, &val, var.first);
}

GPRT_API void gprtMissSet4uc(GPRTMiss _miss, const char *name, uint8_t x, uint8_t y, uint8_t z, uint8_t w)
{
  LOG_API_CALL();
  Miss *entry = (Miss*)_miss;
  assert(entry);
  auto var = gprtGetVariable(entry, name, GPRT_UINT8_T4);
  uint8_t val[] = {x, y, z, w};
  memcpy(var.second, &val, var.first);
}

GPRT_API void gprtMissSet2ucv(GPRTMiss _miss, const char *name, const uint8_t *val)
{
  LOG_API_CALL();
  Miss *entry = (Miss*)_miss;
  assert(entry);
  auto var = gprtGetVariable(entry, name, GPRT_UINT8_T2);
  memcpy(var.second, (void*)val, var.first);
}

GPRT_API void gprtMissSet3ucv(GPRTMiss _miss, const char *name, const uint8_t *val)
{
  LOG_API_CALL();
  Miss *entry = (Miss*)_miss;
  assert(entry);
  auto var = gprtGetVariable(entry, name, GPRT_UINT8_T3);
  memcpy(var.second, (void*)val, var.first);
}

GPRT_API void gprtMissSet4ucv(GPRTMiss _miss, const char *name, const uint8_t *val)
{
  LOG_API_CALL();
  Miss *entry = (Miss*)_miss;
  assert(entry);
  auto var = gprtGetVariable(entry, name, GPRT_UINT8_T4);
  memcpy(var.second, (void*)val, var.first);
}


// setters for variables on "Geom"s
GPRT_API void gprtGeomSet1uc(GPRTGeom _geom, const char *name, uint8_t x)
{
  LOG_API_CALL();
  Geom *entry = (Geom*)_geom;
  assert(entry);
  auto var = gprtGetVariable(entry, name, GPRT_UINT8_T);
  uint8_t val[] = {x};
  memcpy(var.second, &val, var.first);
}

GPRT_API void gprtGeomSet2uc(GPRTGeom _geom, const char *name, uint8_t x, uint8_t y)
{
  LOG_API_CALL();
  Geom *entry = (Geom*)_geom;
  assert(entry);
  auto var = gprtGetVariable(entry, name, GPRT_UINT8_T2);
  uint8_t val[] = {x, y};
  memcpy(var.second, &val, var.first);
}

GPRT_API void gprtGeomSet3uc(GPRTGeom _geom, const char *name, uint8_t x, uint8_t y, uint8_t z)
{
  LOG_API_CALL();
  Geom *entry = (Geom*)_geom;
  assert(entry);
  auto var = gprtGetVariable(entry, name, GPRT_UINT8_T3);
  uint8_t val[] = {x, y, z};
  memcpy(var.second, &val, var.first);
}

GPRT_API void gprtGeomSet4uc(GPRTGeom _geom, const char *name, uint8_t x, uint8_t y, uint8_t z, uint8_t w)
{
  LOG_API_CALL();
  Geom *entry = (Geom*)_geom;
  assert(entry);
  auto var = gprtGetVariable(entry, name, GPRT_UINT8_T4);
  uint8_t val[] = {x, y, z, w};
  memcpy(var.second, &val, var.first);
}

GPRT_API void gprtGeomSet2ucv(GPRTGeom _geom, const char *name, const uint8_t *val)
{
  LOG_API_CALL();
  Geom *entry = (Geom*)_geom;
  assert(entry);
  auto var = gprtGetVariable(entry, name, GPRT_UINT8_T2);
  memcpy(var.second, (void*)val, var.first);
}

GPRT_API void gprtGeomSet3ucv(GPRTGeom _geom, const char *name, const uint8_t *val)
{
  LOG_API_CALL();
  Geom *entry = (Geom*)_geom;
  assert(entry);
  auto var = gprtGetVariable(entry, name, GPRT_UINT8_T3);
  memcpy(var.second, (void*)val, var.first);
}

GPRT_API void gprtGeomSet4ucv(GPRTGeom _geom, const char *name, const uint8_t *val)
{
  LOG_API_CALL();
  Geom *entry = (Geom*)_geom;
  assert(entry);
  auto var = gprtGetVariable(entry, name, GPRT_UINT8_T4);
  memcpy(var.second, (void*)val, var.first);
}


// setters for variables on "Params"s
// GPRT_API void gprtParamsSet1uc(OWLParams obj, const char *name, uint8_t val);
// GPRT_API void gprtParamsSet2uc(OWLParams obj, const char *name, uint8_t x, uint8_t y);
// GPRT_API void gprtParamsSet3uc(OWLParams obj, const char *name, uint8_t x, uint8_t y, uint8_t z);
// GPRT_API void gprtParamsSet4uc(OWLParams obj, const char *name, uint8_t x, uint8_t y, uint8_t z, uint8_t w);
// GPRT_API void gprtParamsSet2ucv(OWLParams obj, const char *name, const uint8_t *val);
// GPRT_API void gprtParamsSet3ucv(OWLParams obj, const char *name, const uint8_t *val);
// GPRT_API void gprtParamsSet4ucv(OWLParams obj, const char *name, const uint8_t *val);

// ------------------------------------------------------------------
// setters for variables of type "int16_t"
// ------------------------------------------------------------------

// setters for variables on "Compute"s
GPRT_API void gprtComputeSet1s(GPRTCompute _compute, const char *name, int16_t x) 
{
  LOG_API_CALL();
  Compute *entry = (Compute*)_compute;
  assert(entry);
  auto var = gprtGetVariable(entry, name, GPRT_INT16_T);
  int16_t val[] = {x};
  memcpy(var.second, &val, var.first);
}

GPRT_API void gprtComputeSet2s(GPRTCompute _compute, const char *name, int16_t x, int16_t y) 
{
  LOG_API_CALL();
  Compute *entry = (Compute*)_compute;
  assert(entry);
  auto var = gprtGetVariable(entry, name, GPRT_INT16_T2);
  int16_t val[] = {x, y};
  memcpy(var.second, &val, var.first);
}

GPRT_API void gprtComputeSet3s(GPRTCompute _compute, const char *name, int16_t x, int16_t y, int16_t z) 
{
  LOG_API_CALL();
  Compute *entry = (Compute*)_compute;
  assert(entry);
  auto var = gprtGetVariable(entry, name, GPRT_INT16_T3);
  int16_t val[] = {x, y, z};
  memcpy(var.second, &val, var.first);
}

GPRT_API void gprtComputeSet4s(GPRTCompute _compute, const char *name, int16_t x, int16_t y, int16_t z, int16_t w) 
{
  LOG_API_CALL();
  Compute *entry = (Compute*)_compute;
  assert(entry);
  auto var = gprtGetVariable(entry, name, GPRT_INT16_T4);
  int16_t val[] = {x, y, z, w};
  memcpy(var.second, &val, var.first);
}

GPRT_API void gprtComputeSet2sv(GPRTCompute _compute, const char *name, const int16_t *val) 
{
  LOG_API_CALL();
  Compute *entry = (Compute*)_compute;
  assert(entry);
  auto var = gprtGetVariable(entry, name, GPRT_INT16_T2);
  memcpy(var.second, (void*)val, var.first);
}

GPRT_API void gprtComputeSet3sv(GPRTCompute _compute, const char *name, const int16_t *val) 
{
  LOG_API_CALL();
  Compute *entry = (Compute*)_compute;
  assert(entry);
  auto var = gprtGetVariable(entry, name, GPRT_INT16_T3);
  memcpy(var.second, (void*)val, var.first);
}

GPRT_API void gprtComputeSet4sv(GPRTCompute _compute, const char *name, const int16_t *val) 
{
  LOG_API_CALL();
  Compute *entry = (Compute*)_compute;
  assert(entry);
  auto var = gprtGetVariable(entry, name, GPRT_INT16_T4);
  memcpy(var.second, (void*)val, var.first);
}

// setters for variables on "RayGen"s
GPRT_API void gprtRayGenSet1s(GPRTRayGen _raygen, const char *name, int16_t x) 
{
  LOG_API_CALL();
  RayGen *entry = (RayGen*)_raygen;
  assert(entry);
  auto var = gprtGetVariable(entry, name, GPRT_INT16_T);
  int16_t val[] = {x};
  memcpy(var.second, &val, var.first);
}

GPRT_API void gprtRayGenSet2s(GPRTRayGen _raygen, const char *name, int16_t x, int16_t y) 
{
  LOG_API_CALL();
  RayGen *entry = (RayGen*)_raygen;
  assert(entry);
  auto var = gprtGetVariable(entry, name, GPRT_INT16_T2);
  int16_t val[] = {x, y};
  memcpy(var.second, &val, var.first);
}

GPRT_API void gprtRayGenSet3s(GPRTRayGen _raygen, const char *name, int16_t x, int16_t y, int16_t z) 
{
  LOG_API_CALL();
  RayGen *entry = (RayGen*)_raygen;
  assert(entry);
  auto var = gprtGetVariable(entry, name, GPRT_INT16_T3);
  int16_t val[] = {x, y, z};
  memcpy(var.second, &val, var.first);
}

GPRT_API void gprtRayGenSet4s(GPRTRayGen _raygen, const char *name, int16_t x, int16_t y, int16_t z, int16_t w) 
{
  LOG_API_CALL();
  RayGen *entry = (RayGen*)_raygen;
  assert(entry);
  auto var = gprtGetVariable(entry, name, GPRT_INT16_T4);
  int16_t val[] = {x, y, z, w};
  memcpy(var.second, &val, var.first);
}

GPRT_API void gprtRayGenSet2sv(GPRTRayGen _raygen, const char *name, const int16_t *val) 
{
  LOG_API_CALL();
  RayGen *entry = (RayGen*)_raygen;
  assert(entry);
  auto var = gprtGetVariable(entry, name, GPRT_INT16_T2);
  memcpy(var.second, (void*)val, var.first);
}

GPRT_API void gprtRayGenSet3sv(GPRTRayGen _raygen, const char *name, const int16_t *val) 
{
  LOG_API_CALL();
  RayGen *entry = (RayGen*)_raygen;
  assert(entry);
  auto var = gprtGetVariable(entry, name, GPRT_INT16_T3);
  memcpy(var.second, (void*)val, var.first);
}

GPRT_API void gprtRayGenSet4sv(GPRTRayGen _raygen, const char *name, const int16_t *val) 
{
  LOG_API_CALL();
  RayGen *entry = (RayGen*)_raygen;
  assert(entry);
  auto var = gprtGetVariable(entry, name, GPRT_INT16_T4);
  memcpy(var.second, (void*)val, var.first);
}


// setters for variables on "MissProg"s
GPRT_API void gprtMissSet1s(GPRTMiss _miss, const char *name, int16_t val)
{
  LOG_API_CALL();
  Miss *entry = (Miss*)_miss;
  assert(entry);
  auto var = gprtGetVariable(entry, name, GPRT_INT16_T);
  memcpy(var.second, (void*)&val, var.first);
}

GPRT_API void gprtMissSet2s(GPRTMiss _miss, const char *name, int16_t x, int16_t y)
{
  LOG_API_CALL();
  Miss *entry = (Miss*)_miss;
  assert(entry);
  auto var = gprtGetVariable(entry, name, GPRT_INT16_T2);
  int16_t val[] = {x, y};
  memcpy(var.second, &val, var.first);
}

GPRT_API void gprtMissSet3s(GPRTMiss _miss, const char *name, int16_t x, int16_t y, int16_t z)
{
  LOG_API_CALL();
  Miss *entry = (Miss*)_miss;
  assert(entry);
  auto var = gprtGetVariable(entry, name, GPRT_INT16_T3);
  int16_t val[] = {x, y, z};
  memcpy(var.second, &val, var.first);
}

GPRT_API void gprtMissSet4s(GPRTMiss _miss, const char *name, int16_t x, int16_t y, int16_t z, int16_t w)
{
  LOG_API_CALL();
  Miss *entry = (Miss*)_miss;
  assert(entry);
  auto var = gprtGetVariable(entry, name, GPRT_INT16_T4);
  int16_t val[] = {x, y, z, w};
  memcpy(var.second, &val, var.first);
}

GPRT_API void gprtMissSet2sv(GPRTMiss _miss, const char *name, const int16_t *val)
{
  LOG_API_CALL();
  Miss *entry = (Miss*)_miss;
  assert(entry);
  auto var = gprtGetVariable(entry, name, GPRT_INT16_T2);
  memcpy(var.second, (void*)val, var.first);
}

GPRT_API void gprtMissSet3sv(GPRTMiss _miss, const char *name, const int16_t *val)
{
  LOG_API_CALL();
  Miss *entry = (Miss*)_miss;
  assert(entry);
  auto var = gprtGetVariable(entry, name, GPRT_INT16_T3);
  memcpy(var.second, (void*)val, var.first);
}

GPRT_API void gprtMissSet4sv(GPRTMiss _miss, const char *name, const int16_t *val)
{
  LOG_API_CALL();
  Miss *entry = (Miss*)_miss;
  assert(entry);
  auto var = gprtGetVariable(entry, name, GPRT_INT16_T4);
  memcpy(var.second, (void*)val, var.first);
}


// setters for variables on "Geom"s
GPRT_API void gprtGeomSet1s(GPRTGeom _geom, const char *name, int16_t x)
{
  LOG_API_CALL();
  Geom *entry = (Geom*)_geom;
  assert(entry);
  auto var = gprtGetVariable(entry, name, GPRT_INT16_T);
  int16_t val[] = {x};
  memcpy(var.second, &val, var.first);
}

GPRT_API void gprtGeomSet2s(GPRTGeom _geom, const char *name, int16_t x, int16_t y)
{
  LOG_API_CALL();
  Geom *entry = (Geom*)_geom;
  assert(entry);
  auto var = gprtGetVariable(entry, name, GPRT_INT16_T2);
  int16_t val[] = {x, y};
  memcpy(var.second, &val, var.first);
}

GPRT_API void gprtGeomSet3s(GPRTGeom _geom, const char *name, int16_t x, int16_t y, int16_t z)
{
  LOG_API_CALL();
  Geom *entry = (Geom*)_geom;
  assert(entry);
  auto var = gprtGetVariable(entry, name, GPRT_INT16_T3);
  int16_t val[] = {x, y, z};
  memcpy(var.second, &val, var.first);
}

GPRT_API void gprtGeomSet4s(GPRTGeom _geom, const char *name, int16_t x, int16_t y, int16_t z, int16_t w)
{
  LOG_API_CALL();
  Geom *entry = (Geom*)_geom;
  assert(entry);
  auto var = gprtGetVariable(entry, name, GPRT_INT16_T4);
  int16_t val[] = {x, y, z, w};
  memcpy(var.second, &val, var.first);
}

GPRT_API void gprtGeomSet2sv(GPRTGeom _geom, const char *name, const int16_t *val)
{
  LOG_API_CALL();
  Geom *entry = (Geom*)_geom;
  assert(entry);
  auto var = gprtGetVariable(entry, name, GPRT_INT16_T2);
  memcpy(var.second, (void*)val, var.first);
}

GPRT_API void gprtGeomSet3sv(GPRTGeom _geom, const char *name, const int16_t *val)
{
  LOG_API_CALL();
  Geom *entry = (Geom*)_geom;
  assert(entry);
  auto var = gprtGetVariable(entry, name, GPRT_INT16_T3);
  memcpy(var.second, (void*)val, var.first);
}

GPRT_API void gprtGeomSet4sv(GPRTGeom _geom, const char *name, const int16_t *val)
{
  LOG_API_CALL();
  Geom *entry = (Geom*)_geom;
  assert(entry);
  auto var = gprtGetVariable(entry, name, GPRT_INT16_T4);
  memcpy(var.second, (void*)val, var.first);
}


// setters for variables on "Params"s
// GPRT_API void gprtParamsSet1s(OWLParams obj, const char *name, int16_t val);
// GPRT_API void gprtParamsSet2s(OWLParams obj, const char *name, int16_t x, int16_t y);
// GPRT_API void gprtParamsSet3s(OWLParams obj, const char *name, int16_t x, int16_t y, int16_t z);
// GPRT_API void gprtParamsSet4s(OWLParams obj, const char *name, int16_t x, int16_t y, int16_t z, int16_t w);
// GPRT_API void gprtParamsSet2sv(OWLParams obj, const char *name, const int16_t *val);
// GPRT_API void gprtParamsSet3sv(OWLParams obj, const char *name, const int16_t *val);
// GPRT_API void gprtParamsSet4sv(OWLParams obj, const char *name, const int16_t *val);

// ------------------------------------------------------------------
// setters for variables of type "uint16_t"
// ------------------------------------------------------------------

// setters for variables on "Compute"s
GPRT_API void gprtComputeSet1us(GPRTCompute _compute, const char *name, uint16_t x) 
{
  LOG_API_CALL();
  Compute *entry = (Compute*)_compute;
  assert(entry);
  auto var = gprtGetVariable(entry, name, GPRT_UINT16_T);
  uint16_t val[] = {x};
  memcpy(var.second, &val, var.first);
}

GPRT_API void gprtComputeSet2us(GPRTCompute _compute, const char *name, uint16_t x, uint16_t y) 
{
  LOG_API_CALL();
  Compute *entry = (Compute*)_compute;
  assert(entry);
  auto var = gprtGetVariable(entry, name, GPRT_UINT16_T2);
  uint16_t val[] = {x, y};
  memcpy(var.second, &val, var.first);
}

GPRT_API void gprtComputeSet3us(GPRTCompute _compute, const char *name, uint16_t x, uint16_t y, uint16_t z) 
{
  LOG_API_CALL();
  Compute *entry = (Compute*)_compute;
  assert(entry);
  auto var = gprtGetVariable(entry, name, GPRT_UINT16_T3);
  uint16_t val[] = {x, y, z};
  memcpy(var.second, &val, var.first);
}

GPRT_API void gprtComputeSet4us(GPRTCompute _compute, const char *name, uint16_t x, uint16_t y, uint16_t z, uint16_t w) 
{
  LOG_API_CALL();
  Compute *entry = (Compute*)_compute;
  assert(entry);
  auto var = gprtGetVariable(entry, name, GPRT_UINT16_T4);
  uint16_t val[] = {x, y, z, w};
  memcpy(var.second, &val, var.first);
}

GPRT_API void gprtComputeSet2usv(GPRTCompute _compute, const char *name, const uint16_t *val) 
{
  LOG_API_CALL();
  Compute *entry = (Compute*)_compute;
  assert(entry);
  auto var = gprtGetVariable(entry, name, GPRT_UINT16_T2);
  memcpy(var.second, (void*)val, var.first);
}

GPRT_API void gprtComputeSet3usv(GPRTCompute _compute, const char *name, const uint16_t *val) 
{
  LOG_API_CALL();
  Compute *entry = (Compute*)_compute;
  assert(entry);
  auto var = gprtGetVariable(entry, name, GPRT_UINT16_T3);
  memcpy(var.second, (void*)val, var.first);
}

GPRT_API void gprtComputeSet4usv(GPRTCompute _compute, const char *name, const uint16_t *val) 
{
  LOG_API_CALL();
  Compute *entry = (Compute*)_compute;
  assert(entry);
  auto var = gprtGetVariable(entry, name, GPRT_UINT16_T4);
  memcpy(var.second, (void*)val, var.first);
}

// setters for variables on "RayGen"s
GPRT_API void gprtRayGenSet1us(GPRTRayGen _raygen, const char *name, uint16_t x) 
{
  LOG_API_CALL();
  RayGen *entry = (RayGen*)_raygen;
  assert(entry);
  auto var = gprtGetVariable(entry, name, GPRT_UINT16_T);
  uint16_t val[] = {x};
  memcpy(var.second, &val, var.first);
}

GPRT_API void gprtRayGenSet2us(GPRTRayGen _raygen, const char *name, uint16_t x, uint16_t y) 
{
  LOG_API_CALL();
  RayGen *entry = (RayGen*)_raygen;
  assert(entry);
  auto var = gprtGetVariable(entry, name, GPRT_UINT16_T2);
  uint16_t val[] = {x, y};
  memcpy(var.second, &val, var.first);
}

GPRT_API void gprtRayGenSet3us(GPRTRayGen _raygen, const char *name, uint16_t x, uint16_t y, uint16_t z) 
{
  LOG_API_CALL();
  RayGen *entry = (RayGen*)_raygen;
  assert(entry);
  auto var = gprtGetVariable(entry, name, GPRT_UINT16_T3);
  uint16_t val[] = {x, y, z};
  memcpy(var.second, &val, var.first);
}

GPRT_API void gprtRayGenSet4us(GPRTRayGen _raygen, const char *name, uint16_t x, uint16_t y, uint16_t z, uint16_t w) 
{
  LOG_API_CALL();
  RayGen *entry = (RayGen*)_raygen;
  assert(entry);
  auto var = gprtGetVariable(entry, name, GPRT_UINT16_T4);
  uint16_t val[] = {x, y, z, w};
  memcpy(var.second, &val, var.first);
}

GPRT_API void gprtRayGenSet2usv(GPRTRayGen _raygen, const char *name, const uint16_t *val) 
{
  LOG_API_CALL();
  RayGen *entry = (RayGen*)_raygen;
  assert(entry);
  auto var = gprtGetVariable(entry, name, GPRT_UINT16_T2);
  memcpy(var.second, (void*)val, var.first);
}

GPRT_API void gprtRayGenSet3usv(GPRTRayGen _raygen, const char *name, const uint16_t *val) 
{
  LOG_API_CALL();
  RayGen *entry = (RayGen*)_raygen;
  assert(entry);
  auto var = gprtGetVariable(entry, name, GPRT_UINT16_T3);
  memcpy(var.second, (void*)val, var.first);
}

GPRT_API void gprtRayGenSet4usv(GPRTRayGen _raygen, const char *name, const uint16_t *val) 
{
  LOG_API_CALL();
  RayGen *entry = (RayGen*)_raygen;
  assert(entry);
  auto var = gprtGetVariable(entry, name, GPRT_UINT16_T4);
  memcpy(var.second, (void*)val, var.first);
}


// setters for variables on "MissProg"s
GPRT_API void gprtMissSet1us(GPRTMiss _miss, const char *name, uint16_t x)
{
  LOG_API_CALL();
  Miss *entry = (Miss*)_miss;
  assert(entry);
  auto var = gprtGetVariable(entry, name, GPRT_UINT16_T);
  uint16_t val[] = {x};
  memcpy(var.second, &val, var.first);
}

GPRT_API void gprtMissSet2us(GPRTMiss _miss, const char *name, uint16_t x, uint16_t y)
{
  LOG_API_CALL();
  Miss *entry = (Miss*)_miss;
  assert(entry);
  auto var = gprtGetVariable(entry, name, GPRT_UINT16_T2);
  uint16_t val[] = {x, y};
  memcpy(var.second, &val, var.first);
}

GPRT_API void gprtMissSet3us(GPRTMiss _miss, const char *name, uint16_t x, uint16_t y, uint16_t z)
{
  LOG_API_CALL();
  Miss *entry = (Miss*)_miss;
  assert(entry);
  auto var = gprtGetVariable(entry, name, GPRT_UINT16_T3);
  uint16_t val[] = {x, y, z};
  memcpy(var.second, &val, var.first);
}

GPRT_API void gprtMissSet4us(GPRTMiss _miss, const char *name, uint16_t x, uint16_t y, uint16_t z, uint16_t w)
{
  LOG_API_CALL();
  Miss *entry = (Miss*)_miss;
  assert(entry);
  auto var = gprtGetVariable(entry, name, GPRT_UINT16_T4);
  uint16_t val[] = {x, y, z, w};
  memcpy(var.second, &val, var.first);
}

GPRT_API void gprtMissSet2usv(GPRTMiss _miss, const char *name, const uint16_t *val)
{
  LOG_API_CALL();
  Miss *entry = (Miss*)_miss;
  assert(entry);
  auto var = gprtGetVariable(entry, name, GPRT_UINT16_T2);
  memcpy(var.second, (void*)val, var.first);
}

GPRT_API void gprtMissSet3usv(GPRTMiss _miss, const char *name, const uint16_t *val)
{
  LOG_API_CALL();
  Miss *entry = (Miss*)_miss;
  assert(entry);
  auto var = gprtGetVariable(entry, name, GPRT_UINT16_T3);
  memcpy(var.second, (void*)val, var.first);
}

GPRT_API void gprtMissSet4usv(GPRTMiss _miss, const char *name, const uint16_t *val)
{
  LOG_API_CALL();
  Miss *entry = (Miss*)_miss;
  assert(entry);
  auto var = gprtGetVariable(entry, name, GPRT_UINT16_T4);
  memcpy(var.second, (void*)val, var.first);
}


// setters for variables on "Geom"s
GPRT_API void gprtGeomSet1us(GPRTGeom _geom, const char *name, uint16_t x)
{
  LOG_API_CALL();
  Geom *entry = (Geom*)_geom;
  assert(entry);
  auto var = gprtGetVariable(entry, name, GPRT_UINT16_T);
  uint16_t val[] = {x};
  memcpy(var.second, &val, var.first);
}

GPRT_API void gprtGeomSet2us(GPRTGeom _geom, const char *name, uint16_t x, uint16_t y)
{
  LOG_API_CALL();
  Geom *entry = (Geom*)_geom;
  assert(entry);
  auto var = gprtGetVariable(entry, name, GPRT_UINT16_T2);
  uint16_t val[] = {x, y};
  memcpy(var.second, &val, var.first);
}

GPRT_API void gprtGeomSet3us(GPRTGeom _geom, const char *name, uint16_t x, uint16_t y, uint16_t z)
{
  LOG_API_CALL();
  Geom *entry = (Geom*)_geom;
  assert(entry);
  auto var = gprtGetVariable(entry, name, GPRT_UINT16_T3);
  uint16_t val[] = {x, y, z};
  memcpy(var.second, &val, var.first);
}

GPRT_API void gprtGeomSet4us(GPRTGeom _geom, const char *name, uint16_t x, uint16_t y, uint16_t z, uint16_t w)
{
  LOG_API_CALL();
  Geom *entry = (Geom*)_geom;
  assert(entry);
  auto var = gprtGetVariable(entry, name, GPRT_UINT16_T4);
  uint16_t val[] = {x, y, z, w};
  memcpy(var.second, &val, var.first);
}

GPRT_API void gprtGeomSet2usv(GPRTGeom _geom, const char *name, const uint16_t *val)
{
  LOG_API_CALL();
  Geom *entry = (Geom*)_geom;
  assert(entry);
  auto var = gprtGetVariable(entry, name, GPRT_UINT16_T2);
  memcpy(var.second, (void*)val, var.first);
}

GPRT_API void gprtGeomSet3usv(GPRTGeom _geom, const char *name, const uint16_t *val)
{
  LOG_API_CALL();
  Geom *entry = (Geom*)_geom;
  assert(entry);
  auto var = gprtGetVariable(entry, name, GPRT_UINT16_T3);
  memcpy(var.second, (void*)val, var.first);
}

GPRT_API void gprtGeomSet4usv(GPRTGeom _geom, const char *name, const uint16_t *val)
{
  LOG_API_CALL();
  Geom *entry = (Geom*)_geom;
  assert(entry);
  auto var = gprtGetVariable(entry, name, GPRT_UINT16_T4);
  memcpy(var.second, (void*)val, var.first);
}


// setters for variables on "Params"s
// GPRT_API void gprtParamsSet1us(OWLParams obj, const char *name, uint16_t val);
// GPRT_API void gprtParamsSet2us(OWLParams obj, const char *name, uint16_t x, uint16_t y);
// GPRT_API void gprtParamsSet3us(OWLParams obj, const char *name, uint16_t x, uint16_t y, uint16_t z);
// GPRT_API void gprtParamsSet4us(OWLParams obj, const char *name, uint16_t x, uint16_t y, uint16_t z, uint16_t w);
// GPRT_API void gprtParamsSet2usv(OWLParams obj, const char *name, const uint16_t *val);
// GPRT_API void gprtParamsSet3usv(OWLParams obj, const char *name, const uint16_t *val);
// GPRT_API void gprtParamsSet4usv(OWLParams obj, const char *name, const uint16_t *val);

// ------------------------------------------------------------------
// setters for variables of type "int"
// ------------------------------------------------------------------

// setters for variables on "Compute"s
GPRT_API void gprtComputeSet1i(GPRTCompute _compute, const char *name, int32_t x) 
{
  LOG_API_CALL();
  Compute *entry = (Compute*)_compute;
  assert(entry);
  auto var = gprtGetVariable(entry, name, GPRT_INT32_T);
  int32_t val[] = {x};
  memcpy(var.second, &val, var.first);
}

GPRT_API void gprtComputeSet2i(GPRTCompute _compute, const char *name, int32_t x, int32_t y) 
{
  LOG_API_CALL();
  Compute *entry = (Compute*)_compute;
  assert(entry);
  auto var = gprtGetVariable(entry, name, GPRT_INT32_T2);
  int32_t val[] = {x, y};
  memcpy(var.second, &val, var.first);
}

GPRT_API void gprtComputeSet3i(GPRTCompute _compute, const char *name, int32_t x, int32_t y, int32_t z) 
{
  LOG_API_CALL();
  Compute *entry = (Compute*)_compute;
  assert(entry);
  auto var = gprtGetVariable(entry, name, GPRT_INT32_T3);
  int32_t val[] = {x, y, z};
  memcpy(var.second, &val, var.first);
}

GPRT_API void gprtComputeSet4i(GPRTCompute _compute, const char *name, int32_t x, int32_t y, int32_t z, int32_t w) 
{
  LOG_API_CALL();
  Compute *entry = (Compute*)_compute;
  assert(entry);
  auto var = gprtGetVariable(entry, name, GPRT_INT32_T4);
  int32_t val[] = {x, y, z, w};
  memcpy(var.second, &val, var.first);
}

GPRT_API void gprtComputeSet2iv(GPRTCompute _compute, const char *name, const int32_t *val) 
{
  LOG_API_CALL();
  Compute *entry = (Compute*)_compute;
  assert(entry);
  auto var = gprtGetVariable(entry, name, GPRT_INT32_T2);
  memcpy(var.second, (void*)val, var.first);
}

GPRT_API void gprtComputeSet3iv(GPRTCompute _compute, const char *name, const int32_t *val) 
{
  LOG_API_CALL();
  Compute *entry = (Compute*)_compute;
  assert(entry);
  auto var = gprtGetVariable(entry, name, GPRT_INT32_T3);
  memcpy(var.second, (void*)val, var.first);
}

GPRT_API void gprtComputeSet4iv(GPRTCompute _compute, const char *name, const int32_t *val) 
{
  LOG_API_CALL();
  Compute *entry = (Compute*)_compute;
  assert(entry);
  auto var = gprtGetVariable(entry, name, GPRT_INT32_T4);
  memcpy(var.second, (void*)val, var.first);
}

// setters for variables on "RayGen"s
GPRT_API void gprtRayGenSet1i(GPRTRayGen _raygen, const char *name, int32_t x) 
{
  LOG_API_CALL();
  RayGen *entry = (RayGen*)_raygen;
  assert(entry);
  auto var = gprtGetVariable(entry, name, GPRT_INT32_T);
  int32_t val[] = {x};
  memcpy(var.second, &val, var.first);
}

GPRT_API void gprtRayGenSet2i(GPRTRayGen _raygen, const char *name, int32_t x, int32_t y) 
{
  LOG_API_CALL();
  RayGen *entry = (RayGen*)_raygen;
  assert(entry);
  auto var = gprtGetVariable(entry, name, GPRT_INT32_T2);
  int32_t val[] = {x, y};
  memcpy(var.second, &val, var.first);
}

GPRT_API void gprtRayGenSet3i(GPRTRayGen _raygen, const char *name, int32_t x, int32_t y, int32_t z) 
{
  LOG_API_CALL();
  RayGen *entry = (RayGen*)_raygen;
  assert(entry);
  auto var = gprtGetVariable(entry, name, GPRT_INT32_T3);
  int32_t val[] = {x, y, z};
  memcpy(var.second, &val, var.first);
}

GPRT_API void gprtRayGenSet4i(GPRTRayGen _raygen, const char *name, int32_t x, int32_t y, int32_t z, int32_t w) 
{
  LOG_API_CALL();
  RayGen *entry = (RayGen*)_raygen;
  assert(entry);
  auto var = gprtGetVariable(entry, name, GPRT_INT32_T4);
  int32_t val[] = {x, y, z, w};
  memcpy(var.second, &val, var.first);
}

GPRT_API void gprtRayGenSet2iv(GPRTRayGen _raygen, const char *name, const int32_t *val) 
{
  LOG_API_CALL();
  RayGen *entry = (RayGen*)_raygen;
  assert(entry);
  auto var = gprtGetVariable(entry, name, GPRT_INT32_T2);
  memcpy(var.second, (void*)val, var.first);
}

GPRT_API void gprtRayGenSet3iv(GPRTRayGen _raygen, const char *name, const int32_t *val) 
{
  LOG_API_CALL();
  RayGen *entry = (RayGen*)_raygen;
  assert(entry);
  auto var = gprtGetVariable(entry, name, GPRT_INT32_T3);
  memcpy(var.second, (void*)val, var.first);
}

GPRT_API void gprtRayGenSet4iv(GPRTRayGen _raygen, const char *name, const int32_t *val) 
{
  LOG_API_CALL();
  RayGen *entry = (RayGen*)_raygen;
  assert(entry);
  auto var = gprtGetVariable(entry, name, GPRT_INT32_T4);
  memcpy(var.second, (void*)val, var.first);
}


// setters for variables on "MissProg"s
GPRT_API void gprtMissSet1i(GPRTMiss _miss, const char *name, int32_t x)
{
  LOG_API_CALL();
  Miss *entry = (Miss*)_miss;
  assert(entry);
  auto var = gprtGetVariable(entry, name, GPRT_INT32_T);
  int32_t val[] = {x};
  memcpy(var.second, &val, var.first);
}

GPRT_API void gprtMissSet2i(GPRTMiss _miss, const char *name, int32_t x, int32_t y)
{
  LOG_API_CALL();
  Miss *entry = (Miss*)_miss;
  assert(entry);
  auto var = gprtGetVariable(entry, name, GPRT_INT32_T2);
  int32_t val[] = {x, y};
  memcpy(var.second, &val, var.first);
}

GPRT_API void gprtMissSet3i(GPRTMiss _miss, const char *name, int32_t x, int32_t y, int32_t z)
{
  LOG_API_CALL();
  Miss *entry = (Miss*)_miss;
  assert(entry);
  auto var = gprtGetVariable(entry, name, GPRT_INT32_T3);
  int32_t val[] = {x, y, z};
  memcpy(var.second, &val, var.first);
}

GPRT_API void gprtMissSet4i(GPRTMiss _miss, const char *name, int32_t x, int32_t y, int32_t z, int32_t w)
{
  LOG_API_CALL();
  Miss *entry = (Miss*)_miss;
  assert(entry);
  auto var = gprtGetVariable(entry, name, GPRT_INT32_T4);
  int32_t val[] = {x, y, z, w};
  memcpy(var.second, &val, var.first);
}

GPRT_API void gprtMissSet2iv(GPRTMiss _miss, const char *name, const int32_t *val)
{
  LOG_API_CALL();
  Miss *entry = (Miss*)_miss;
  assert(entry);
  auto var = gprtGetVariable(entry, name, GPRT_INT32_T2);
  memcpy(var.second, (void*)val, var.first);
}

GPRT_API void gprtMissSet3iv(GPRTMiss _miss, const char *name, const int32_t *val)
{
  LOG_API_CALL();
  Miss *entry = (Miss*)_miss;
  assert(entry);
  auto var = gprtGetVariable(entry, name, GPRT_INT32_T3);
  memcpy(var.second, (void*)val, var.first);
}

GPRT_API void gprtMissSet4iv(GPRTMiss _miss, const char *name, const int32_t *val)
{
  LOG_API_CALL();
  Miss *entry = (Miss*)_miss;
  assert(entry);
  auto var = gprtGetVariable(entry, name, GPRT_INT32_T4);
  memcpy(var.second, (void*)val, var.first);
}


// setters for variables on "Geom"s
GPRT_API void gprtGeomSet1i(GPRTGeom _geom, const char *name, int32_t x)
{
  LOG_API_CALL();
  Geom *entry = (Geom*)_geom;
  assert(entry);
  auto var = gprtGetVariable(entry, name, GPRT_INT32_T);
  int32_t val[] = {x};
  memcpy(var.second, &val, var.first);
}

GPRT_API void gprtGeomSet2i(GPRTGeom _geom, const char *name, int32_t x, int32_t y)
{
  LOG_API_CALL();
  Geom *entry = (Geom*)_geom;
  assert(entry);
  auto var = gprtGetVariable(entry, name, GPRT_INT32_T2);
  int32_t val[] = {x, y};
  memcpy(var.second, &val, var.first);
}

GPRT_API void gprtGeomSet3i(GPRTGeom _geom, const char *name, int32_t x, int32_t y, int32_t z)
{
  LOG_API_CALL();
  Geom *entry = (Geom*)_geom;
  assert(entry);
  auto var = gprtGetVariable(entry, name, GPRT_INT32_T3);
  int32_t val[] = {x, y, z};
  memcpy(var.second, &val, var.first);
}

GPRT_API void gprtGeomSet4i(GPRTGeom _geom, const char *name, int32_t x, int32_t y, int32_t z, int32_t w)
{
  LOG_API_CALL();
  Geom *entry = (Geom*)_geom;
  assert(entry);
  auto var = gprtGetVariable(entry, name, GPRT_INT32_T4);
  int32_t val[] = {x, y, z, w};
  memcpy(var.second, &val, var.first);
}

GPRT_API void gprtGeomSet2iv(GPRTGeom _geom, const char *name, const int32_t *val)
{
  LOG_API_CALL();
  Geom *entry = (Geom*)_geom;
  assert(entry);
  auto var = gprtGetVariable(entry, name, GPRT_INT32_T2);
  memcpy(var.second, (void*)val, var.first);
}

GPRT_API void gprtGeomSet3iv(GPRTGeom _geom, const char *name, const int32_t *val)
{
  LOG_API_CALL();
  Geom *entry = (Geom*)_geom;
  assert(entry);
  auto var = gprtGetVariable(entry, name, GPRT_INT32_T3);
  memcpy(var.second, (void*)val, var.first);
}

GPRT_API void gprtGeomSet4iv(GPRTGeom _geom, const char *name, const int32_t *val)
{
  LOG_API_CALL();
  Geom *entry = (Geom*)_geom;
  assert(entry);
  auto var = gprtGetVariable(entry, name, GPRT_INT32_T4);
  memcpy(var.second, (void*)val, var.first);
}


// setters for variables on "Params"s
// GPRT_API void gprtParamsSet1i(OWLParams obj, const char *name, int32_t val);
// GPRT_API void gprtParamsSet2i(OWLParams obj, const char *name, int32_t x, int32_t y);
// GPRT_API void gprtParamsSet3i(OWLParams obj, const char *name, int32_t x, int32_t y, int32_t z);
// GPRT_API void gprtParamsSet4i(OWLParams obj, const char *name, int32_t x, int32_t y, int32_t z, int32_t w);
// GPRT_API void gprtParamsSet2iv(OWLParams obj, const char *name, const int32_t *val);
// GPRT_API void gprtParamsSet3iv(OWLParams obj, const char *name, const int32_t *val);
// GPRT_API void gprtParamsSet4iv(OWLParams obj, const char *name, const int32_t *val);

// ------------------------------------------------------------------
// setters for variables of type "uint32_t"
// ------------------------------------------------------------------

// setters for variables on "Compute"s
GPRT_API void gprtComputeSet1ui(GPRTCompute _compute, const char *name, uint32_t x) 
{
  LOG_API_CALL();
  Compute *entry = (Compute*)_compute;
  assert(entry);
  auto var = gprtGetVariable(entry, name, GPRT_UINT32_T);
  uint32_t val[] = {x};
  memcpy(var.second, &val, var.first);
}

GPRT_API void gprtComputeSet2ui(GPRTCompute _compute, const char *name, uint32_t x, uint32_t y) 
{
  LOG_API_CALL();
  Compute *entry = (Compute*)_compute;
  assert(entry);
  auto var = gprtGetVariable(entry, name, GPRT_UINT32_T2);
  uint32_t val[] = {x, y};
  memcpy(var.second, &val, var.first);
}

GPRT_API void gprtComputeSet3ui(GPRTCompute _compute, const char *name, uint32_t x, uint32_t y, uint32_t z) 
{
  LOG_API_CALL();
  Compute *entry = (Compute*)_compute;
  assert(entry);
  auto var = gprtGetVariable(entry, name, GPRT_UINT32_T3);
  uint32_t val[] = {x, y, z};
  memcpy(var.second, &val, var.first);
}

GPRT_API void gprtComputeSet4ui(GPRTCompute _compute, const char *name, uint32_t x, uint32_t y, uint32_t z, uint32_t w) 
{
  LOG_API_CALL();
  Compute *entry = (Compute*)_compute;
  assert(entry);
  auto var = gprtGetVariable(entry, name, GPRT_UINT32_T4);
  uint32_t val[] = {x, y, z, w};
  memcpy(var.second, &val, var.first);
}

GPRT_API void gprtComputeSet2uiv(GPRTCompute _compute, const char *name, const uint32_t *val) 
{
  LOG_API_CALL();
  Compute *entry = (Compute*)_compute;
  assert(entry);
  auto var = gprtGetVariable(entry, name, GPRT_UINT32_T2);
  memcpy(var.second, (void*)val, var.first);
}

GPRT_API void gprtComputeSet3uiv(GPRTCompute _compute, const char *name, const uint32_t *val) 
{
  LOG_API_CALL();
  Compute *entry = (Compute*)_compute;
  assert(entry);
  auto var = gprtGetVariable(entry, name, GPRT_UINT32_T3);
  memcpy(var.second, (void*)val, var.first);
}

GPRT_API void gprtComputeSet4uiv(GPRTCompute _compute, const char *name, const uint32_t *val) 
{
  LOG_API_CALL();
  Compute *entry = (Compute*)_compute;
  assert(entry);
  auto var = gprtGetVariable(entry, name, GPRT_UINT32_T4);
  memcpy(var.second, (void*)val, var.first);
}

// setters for variables on "RayGen"s
GPRT_API void gprtRayGenSet1ui(GPRTRayGen _raygen, const char *name, uint32_t x) 
{
  LOG_API_CALL();
  RayGen *entry = (RayGen*)_raygen;
  assert(entry);
  auto var = gprtGetVariable(entry, name, GPRT_UINT32_T);
  uint32_t val[] = {x};
  memcpy(var.second, &val, var.first);
}

GPRT_API void gprtRayGenSet2ui(GPRTRayGen _raygen, const char *name, uint32_t x, uint32_t y) 
{
  LOG_API_CALL();
  RayGen *entry = (RayGen*)_raygen;
  assert(entry);
  auto var = gprtGetVariable(entry, name, GPRT_UINT32_T2);
  uint32_t val[] = {x, y};
  memcpy(var.second, &val, var.first);
}

GPRT_API void gprtRayGenSet3ui(GPRTRayGen _raygen, const char *name, uint32_t x, uint32_t y, uint32_t z) 
{
  LOG_API_CALL();
  RayGen *entry = (RayGen*)_raygen;
  assert(entry);
  auto var = gprtGetVariable(entry, name, GPRT_UINT32_T3);
  uint32_t val[] = {x, y, z};
  memcpy(var.second, &val, var.first);
}

GPRT_API void gprtRayGenSet4ui(GPRTRayGen _raygen, const char *name, uint32_t x, uint32_t y, uint32_t z, uint32_t w) 
{
  LOG_API_CALL();
  RayGen *entry = (RayGen*)_raygen;
  assert(entry);
  auto var = gprtGetVariable(entry, name, GPRT_UINT32_T4);
  uint32_t val[] = {x, y, z, w};
  memcpy(var.second, &val, var.first);
}

GPRT_API void gprtRayGenSet2uiv(GPRTRayGen _raygen, const char *name, const uint32_t *val) 
{
  LOG_API_CALL();
  RayGen *entry = (RayGen*)_raygen;
  assert(entry);
  auto var = gprtGetVariable(entry, name, GPRT_UINT32_T2);
  memcpy(var.second, (void*)val, var.first);
}

GPRT_API void gprtRayGenSet3uiv(GPRTRayGen _raygen, const char *name, const uint32_t *val) 
{
  LOG_API_CALL();
  RayGen *entry = (RayGen*)_raygen;
  assert(entry);
  auto var = gprtGetVariable(entry, name, GPRT_UINT32_T3);
  memcpy(var.second, (void*)val, var.first);
}

GPRT_API void gprtRayGenSet4uiv(GPRTRayGen _raygen, const char *name, const uint32_t *val) 
{
  LOG_API_CALL();
  RayGen *entry = (RayGen*)_raygen;
  assert(entry);
  auto var = gprtGetVariable(entry, name, GPRT_UINT32_T4);
  memcpy(var.second, (void*)val, var.first);
}


// setters for variables on "MissProg"s
GPRT_API void gprtMissSet1ui(GPRTMiss _miss, const char *name, uint32_t x)
{
  LOG_API_CALL();
  Miss *entry = (Miss*)_miss;
  assert(entry);
  auto var = gprtGetVariable(entry, name, GPRT_UINT32_T);
  uint32_t val[] = {x};
  memcpy(var.second, &val, var.first);
}

GPRT_API void gprtMissSet2ui(GPRTMiss _miss, const char *name, uint32_t x, uint32_t y)
{
  LOG_API_CALL();
  Miss *entry = (Miss*)_miss;
  assert(entry);
  auto var = gprtGetVariable(entry, name, GPRT_UINT32_T2);
  uint32_t val[] = {x, y};
  memcpy(var.second, &val, var.first);
}

GPRT_API void gprtMissSet3ui(GPRTMiss _miss, const char *name, uint32_t x, uint32_t y, uint32_t z)
{
  LOG_API_CALL();
  Miss *entry = (Miss*)_miss;
  assert(entry);
  auto var = gprtGetVariable(entry, name, GPRT_UINT32_T3);
  uint32_t val[] = {x, y, z};
  memcpy(var.second, &val, var.first);
}

GPRT_API void gprtMissSet4ui(GPRTMiss _miss, const char *name, uint32_t x, uint32_t y, uint32_t z, uint32_t w)
{
  LOG_API_CALL();
  Miss *entry = (Miss*)_miss;
  assert(entry);
  auto var = gprtGetVariable(entry, name, GPRT_UINT32_T4);
  uint32_t val[] = {x, y, z, w};
  memcpy(var.second, &val, var.first);
}

GPRT_API void gprtMissSet2uiv(GPRTMiss _miss, const char *name, const uint32_t *val)
{
  LOG_API_CALL();
  Miss *entry = (Miss*)_miss;
  assert(entry);
  auto var = gprtGetVariable(entry, name, GPRT_UINT32_T2);
  memcpy(var.second, (void*)val, var.first);
}

GPRT_API void gprtMissSet3uiv(GPRTMiss _miss, const char *name, const uint32_t *val)
{
  LOG_API_CALL();
  Miss *entry = (Miss*)_miss;
  assert(entry);
  auto var = gprtGetVariable(entry, name, GPRT_UINT32_T3);
  memcpy(var.second, (void*)val, var.first);
}

GPRT_API void gprtMissSet4uiv(GPRTMiss _miss, const char *name, const uint32_t *val)
{
  LOG_API_CALL();
  Miss *entry = (Miss*)_miss;
  assert(entry);
  auto var = gprtGetVariable(entry, name, GPRT_UINT32_T4);
  memcpy(var.second, (void*)val, var.first);
}


// setters for variables on "Geom"s
GPRT_API void gprtGeomSet1ui(GPRTGeom _geom, const char *name, uint32_t x)
{
  LOG_API_CALL();
  Geom *entry = (Geom*)_geom;
  assert(entry);
  auto var = gprtGetVariable(entry, name, GPRT_UINT32_T);
  uint32_t val[] = {x};
  memcpy(var.second, &val, var.first);
}

GPRT_API void gprtGeomSet2ui(GPRTGeom _geom, const char *name, uint32_t x, uint32_t y)
{
  LOG_API_CALL();
  Geom *entry = (Geom*)_geom;
  assert(entry);
  auto var = gprtGetVariable(entry, name, GPRT_UINT32_T2);
  uint32_t val[] = {x, y};
  memcpy(var.second, &val, var.first);
}

GPRT_API void gprtGeomSet3ui(GPRTGeom _geom, const char *name, uint32_t x, uint32_t y, uint32_t z)
{
  LOG_API_CALL();
  Geom *entry = (Geom*)_geom;
  assert(entry);
  auto var = gprtGetVariable(entry, name, GPRT_UINT32_T3);
  uint32_t val[] = {x, y, z};
  memcpy(var.second, &val, var.first);
}

GPRT_API void gprtGeomSet4ui(GPRTGeom _geom, const char *name, uint32_t x, uint32_t y, uint32_t z, uint32_t w)
{
  LOG_API_CALL();
  Geom *entry = (Geom*)_geom;
  assert(entry);
  auto var = gprtGetVariable(entry, name, GPRT_UINT32_T4);
  uint32_t val[] = {x, y, z, w};
  memcpy(var.second, &val, var.first);
}

GPRT_API void gprtGeomSet2uiv(GPRTGeom _geom, const char *name, const uint32_t *val)
{
  LOG_API_CALL();
  Geom *entry = (Geom*)_geom;
  assert(entry);
  auto var = gprtGetVariable(entry, name, GPRT_UINT32_T2);
  memcpy(var.second, (void*)val, var.first);
}

GPRT_API void gprtGeomSet3uiv(GPRTGeom _geom, const char *name, const uint32_t *val)
{
  LOG_API_CALL();
  Geom *entry = (Geom*)_geom;
  assert(entry);
  auto var = gprtGetVariable(entry, name, GPRT_UINT32_T3);
  memcpy(var.second, (void*)val, var.first);
}

GPRT_API void gprtGeomSet4uiv(GPRTGeom _geom, const char *name, const uint32_t *val)
{
  LOG_API_CALL();
  Geom *entry = (Geom*)_geom;
  assert(entry);
  auto var = gprtGetVariable(entry, name, GPRT_UINT32_T4);
  memcpy(var.second, (void*)val, var.first);
}


// setters for variables on "Params"s
// GPRT_API void gprtParamsSet1ui(OWLParams obj, const char *name, uint32_t val);
// GPRT_API void gprtParamsSet2ui(OWLParams obj, const char *name, uint32_t x, uint32_t y);
// GPRT_API void gprtParamsSet3ui(OWLParams obj, const char *name, uint32_t x, uint32_t y, uint32_t z);
// GPRT_API void gprtParamsSet4ui(OWLParams obj, const char *name, uint32_t x, uint32_t y, uint32_t z, uint32_t w);
// GPRT_API void gprtParamsSet2uiv(OWLParams obj, const char *name, const uint32_t *val);
// GPRT_API void gprtParamsSet3uiv(OWLParams obj, const char *name, const uint32_t *val);
// GPRT_API void gprtParamsSet4uiv(OWLParams obj, const char *name, const uint32_t *val);

// ------------------------------------------------------------------
// setters for variables of type "float"
// ------------------------------------------------------------------

// setters for variables on "Compute"s
GPRT_API void gprtComputeSet1f(GPRTCompute _compute, const char *name, float x) 
{
  LOG_API_CALL();
  Compute *entry = (Compute*)_compute;
  assert(entry);
  auto var = gprtGetVariable(entry, name, GPRT_FLOAT);
  float val[] = {x};
  memcpy(var.second, &val, var.first);
}

GPRT_API void gprtComputeSet2f(GPRTCompute _compute, const char *name, float x, float y) 
{
  LOG_API_CALL();
  Compute *entry = (Compute*)_compute;
  assert(entry);
  auto var = gprtGetVariable(entry, name, GPRT_FLOAT2);
  float val[] = {x, y};
  memcpy(var.second, &val, var.first);
}

GPRT_API void gprtComputeSet3f(GPRTCompute _compute, const char *name, float x, float y, float z) 
{
  LOG_API_CALL();
  Compute *entry = (Compute*)_compute;
  assert(entry);
  auto var = gprtGetVariable(entry, name, GPRT_FLOAT3);
  float val[] = {x, y, z};
  memcpy(var.second, &val, var.first);
}

GPRT_API void gprtComputeSet4f(GPRTCompute _compute, const char *name, float x, float y, float z, float w) 
{
  LOG_API_CALL();
  Compute *entry = (Compute*)_compute;
  assert(entry);
  auto var = gprtGetVariable(entry, name, GPRT_FLOAT4);
  float val[] = {x, y, z, w};
  memcpy(var.second, &val, var.first);
}

GPRT_API void gprtComputeSet2fv(GPRTCompute _compute, const char *name, const float *val) 
{
  LOG_API_CALL();
  Compute *entry = (Compute*)_compute;
  assert(entry);
  auto var = gprtGetVariable(entry, name, GPRT_FLOAT2);
  memcpy(var.second, (void*)val, var.first);
}

GPRT_API void gprtComputeSet3fv(GPRTCompute _compute, const char *name, const float *val) 
{
  LOG_API_CALL();
  Compute *entry = (Compute*)_compute;
  assert(entry);
  auto var = gprtGetVariable(entry, name, GPRT_FLOAT3);
  memcpy(var.second, (void*)val, var.first);
}

GPRT_API void gprtComputeSet4fv(GPRTCompute _compute, const char *name, const float *val) 
{
  LOG_API_CALL();
  Compute *entry = (Compute*)_compute;
  assert(entry);
  auto var = gprtGetVariable(entry, name, GPRT_FLOAT4);
  memcpy(var.second, (void*)val, var.first);
}

// setters for variables on "RayGen"s
GPRT_API void gprtRayGenSet1f(GPRTRayGen _raygen, const char *name, float x) 
{
  LOG_API_CALL();
  RayGen *entry = (RayGen*)_raygen;
  assert(entry);
  auto var = gprtGetVariable(entry, name, GPRT_FLOAT);
  float val[] = {x};
  memcpy(var.second, &val, var.first);
}

GPRT_API void gprtRayGenSet2f(GPRTRayGen _raygen, const char *name, float x, float y) 
{
  LOG_API_CALL();
  RayGen *entry = (RayGen*)_raygen;
  assert(entry);
  auto var = gprtGetVariable(entry, name, GPRT_FLOAT2);
  float val[] = {x, y};
  memcpy(var.second, &val, var.first);
}

GPRT_API void gprtRayGenSet3f(GPRTRayGen _raygen, const char *name, float x, float y, float z) 
{
  LOG_API_CALL();
  RayGen *entry = (RayGen*)_raygen;
  assert(entry);
  auto var = gprtGetVariable(entry, name, GPRT_FLOAT3);
  float val[] = {x, y, z};
  memcpy(var.second, &val, var.first);
}

GPRT_API void gprtRayGenSet4f(GPRTRayGen _raygen, const char *name, float x, float y, float z, float w) 
{
  LOG_API_CALL();
  RayGen *entry = (RayGen*)_raygen;
  assert(entry);
  auto var = gprtGetVariable(entry, name, GPRT_FLOAT4);
  float val[] = {x, y, z, w};
  memcpy(var.second, &val, var.first);
}

GPRT_API void gprtRayGenSet2fv(GPRTRayGen _raygen, const char *name, const float *val) 
{
  LOG_API_CALL();
  RayGen *entry = (RayGen*)_raygen;
  assert(entry);
  auto var = gprtGetVariable(entry, name, GPRT_FLOAT2);
  memcpy(var.second, (void*)val, var.first);
}

GPRT_API void gprtRayGenSet3fv(GPRTRayGen _raygen, const char *name, const float *val) 
{
  LOG_API_CALL();
  RayGen *entry = (RayGen*)_raygen;
  assert(entry);
  auto var = gprtGetVariable(entry, name, GPRT_FLOAT3);
  memcpy(var.second, (void*)val, var.first);
}

GPRT_API void gprtRayGenSet4fv(GPRTRayGen _raygen, const char *name, const float *val) 
{
  LOG_API_CALL();
  RayGen *entry = (RayGen*)_raygen;
  assert(entry);
  auto var = gprtGetVariable(entry, name, GPRT_FLOAT4);
  memcpy(var.second, (void*)val, var.first);
}


// setters for variables on "MissProg"s
GPRT_API void gprtMissSet1f(GPRTMiss _miss, const char *name, float x)
{
  LOG_API_CALL();
  Miss *entry = (Miss*)_miss;
  assert(entry);
  auto var = gprtGetVariable(entry, name, GPRT_FLOAT);
  float val[] = {x};
  memcpy(var.second, &val, var.first);
}

GPRT_API void gprtMissSet2f(GPRTMiss _miss, const char *name, float x, float y)
{
  LOG_API_CALL();
  Miss *entry = (Miss*)_miss;
  assert(entry);
  auto var = gprtGetVariable(entry, name, GPRT_FLOAT2);
  float val[] = {x, y};
  memcpy(var.second, &val, var.first);
}

GPRT_API void gprtMissSet3f(GPRTMiss _miss, const char *name, float x, float y, float z)
{
  LOG_API_CALL();
  Miss *entry = (Miss*)_miss;
  assert(entry);
  auto var = gprtGetVariable(entry, name, GPRT_FLOAT3);
  float val[] = {x, y, z};
  memcpy(var.second, &val, var.first);
}

GPRT_API void gprtMissSet4f(GPRTMiss _miss, const char *name, float x, float y, float z, float w)
{
  LOG_API_CALL();
  Miss *entry = (Miss*)_miss;
  assert(entry);
  auto var = gprtGetVariable(entry, name, GPRT_FLOAT4);
  float val[] = {x, y, z, w};
  memcpy(var.second, &val, var.first);
}

GPRT_API void gprtMissSet2fv(GPRTMiss _miss, const char *name, const float *val)
{
  LOG_API_CALL();
  Miss *entry = (Miss*)_miss;
  assert(entry);
  auto var = gprtGetVariable(entry, name, GPRT_FLOAT2);
  memcpy(var.second, (void*)val, var.first);
}

GPRT_API void gprtMissSet3fv(GPRTMiss _miss, const char *name, const float *val)
{
  LOG_API_CALL();
  Miss *entry = (Miss*)_miss;
  assert(entry);
  auto var = gprtGetVariable(entry, name, GPRT_FLOAT3);
  memcpy(var.second, (void*)val, var.first);
}

GPRT_API void gprtMissSet4fv(GPRTMiss _miss, const char *name, const float *val)
{
  LOG_API_CALL();
  Miss *entry = (Miss*)_miss;
  assert(entry);
  auto var = gprtGetVariable(entry, name, GPRT_FLOAT4);
  memcpy(var.second, (void*)val, var.first);
}


// setters for variables on "Geom"s
GPRT_API void gprtGeomSet1f(GPRTGeom _geom, const char *name, float x)
{
  LOG_API_CALL();
  Geom *entry = (Geom*)_geom;
  assert(entry);
  auto var = gprtGetVariable(entry, name, GPRT_FLOAT);
  float val[] = {x};
  memcpy(var.second, &val, var.first);
}

GPRT_API void gprtGeomSet2f(GPRTGeom _geom, const char *name, float x, float y)
{
  LOG_API_CALL();
  Geom *entry = (Geom*)_geom;
  assert(entry);
  auto var = gprtGetVariable(entry, name, GPRT_FLOAT2);
  float val[] = {x, y};
  memcpy(var.second, &val, var.first);
}

GPRT_API void gprtGeomSet3f(GPRTGeom _geom, const char *name, float x, float y, float z)
{
  LOG_API_CALL();
  Geom *entry = (Geom*)_geom;
  assert(entry);
  auto var = gprtGetVariable(entry, name, GPRT_FLOAT3);
  float val[] = {x, y, z};
  memcpy(var.second, &val, var.first);
}

GPRT_API void gprtGeomSet4f(GPRTGeom _geom, const char *name, float x, float y, float z, float w)
{
  LOG_API_CALL();
  Geom *entry = (Geom*)_geom;
  assert(entry);
  auto var = gprtGetVariable(entry, name, GPRT_FLOAT4);
  float val[] = {x, y, z, w};
  memcpy(var.second, &val, var.first);
}

GPRT_API void gprtGeomSet2fv(GPRTGeom _geom, const char *name, const float *val)
{
  LOG_API_CALL();
  Geom *entry = (Geom*)_geom;
  assert(entry);
  auto var = gprtGetVariable(entry, name, GPRT_FLOAT2);
  memcpy(var.second, (void*)val, var.first);
}

GPRT_API void gprtGeomSet3fv(GPRTGeom _geom, const char *name, const float *val)
{
  LOG_API_CALL();
  Geom *entry = (Geom*)_geom;
  assert(entry);
  auto var = gprtGetVariable(entry, name, GPRT_FLOAT3);
  memcpy(var.second, (void*)val, var.first);
}

GPRT_API void gprtGeomSet4fv(GPRTGeom _geom, const char *name, const float *val)
{
  LOG_API_CALL();
  Geom *entry = (Geom*)_geom;
  assert(entry);
  auto var = gprtGetVariable(entry, name, GPRT_FLOAT4);
  memcpy(var.second, (void*)val, var.first);
}


// setters for variables on "Params"s
// GPRT_API void gprtParamsSet1f(OWLParams obj, const char *name, float val);
// GPRT_API void gprtParamsSet2f(OWLParams obj, const char *name, float x, float y);
// GPRT_API void gprtParamsSet3f(OWLParams obj, const char *name, float x, float y, float z);
// GPRT_API void gprtParamsSet4f(OWLParams obj, const char *name, float x, float y, float z, float w);
// GPRT_API void gprtParamsSet2fv(OWLParams obj, const char *name, const float *val);
// GPRT_API void gprtParamsSet3fv(OWLParams obj, const char *name, const float *val);
// GPRT_API void gprtParamsSet4fv(OWLParams obj, const char *name, const float *val);

// ------------------------------------------------------------------
// setters for variables of type "double"
// ------------------------------------------------------------------

// setters for variables on "Compute"s
GPRT_API void gprtComputeSet1d(GPRTCompute _compute, const char *name, double x) 
{
  LOG_API_CALL();
  Compute *entry = (Compute*)_compute;
  assert(entry);
  auto var = gprtGetVariable(entry, name, GPRT_DOUBLE);
  double val[] = {x};
  memcpy(var.second, &val, var.first);
}

GPRT_API void gprtComputeSet2d(GPRTCompute _compute, const char *name, double x, double y) 
{
  LOG_API_CALL();
  Compute *entry = (Compute*)_compute;
  assert(entry);
  auto var = gprtGetVariable(entry, name, GPRT_DOUBLE2);
  double val[] = {x, y};
  memcpy(var.second, &val, var.first);
}

GPRT_API void gprtComputeSet3d(GPRTCompute _compute, const char *name, double x, double y, double z) 
{
  LOG_API_CALL();
  Compute *entry = (Compute*)_compute;
  assert(entry);
  auto var = gprtGetVariable(entry, name, GPRT_DOUBLE3);
  double val[] = {x, y, z};
  memcpy(var.second, &val, var.first);
}

GPRT_API void gprtComputeSet4d(GPRTCompute _compute, const char *name, double x, double y, double z, double w) 
{
  LOG_API_CALL();
  Compute *entry = (Compute*)_compute;
  assert(entry);
  auto var = gprtGetVariable(entry, name, GPRT_DOUBLE4);
  double val[] = {x, y, z, w};
  memcpy(var.second, &val, var.first);
}

GPRT_API void gprtComputeSet2dv(GPRTCompute _compute, const char *name, const double *val) 
{
  LOG_API_CALL();
  Compute *entry = (Compute*)_compute;
  assert(entry);
  auto var = gprtGetVariable(entry, name, GPRT_DOUBLE2);
  memcpy(var.second, (void*)val, var.first);
}

GPRT_API void gprtComputeSet3dv(GPRTCompute _compute, const char *name, const double *val) 
{
  LOG_API_CALL();
  Compute *entry = (Compute*)_compute;
  assert(entry);
  auto var = gprtGetVariable(entry, name, GPRT_DOUBLE3);
  memcpy(var.second, (void*)val, var.first);
}

GPRT_API void gprtComputeSet4dv(GPRTCompute _compute, const char *name, const double *val) 
{
  LOG_API_CALL();
  Compute *entry = (Compute*)_compute;
  assert(entry);
  auto var = gprtGetVariable(entry, name, GPRT_DOUBLE4);
  memcpy(var.second, (void*)val, var.first);
}

// setters for variables on "RayGen"s
GPRT_API void gprtRayGenSet1d(GPRTRayGen _raygen, const char *name, double x) 
{
  LOG_API_CALL();
  RayGen *entry = (RayGen*)_raygen;
  assert(entry);
  auto var = gprtGetVariable(entry, name, GPRT_DOUBLE);
  double val[] = {x};
  memcpy(var.second, &val, var.first);
}

GPRT_API void gprtRayGenSet2d(GPRTRayGen _raygen, const char *name, double x, double y) 
{
  LOG_API_CALL();
  RayGen *entry = (RayGen*)_raygen;
  assert(entry);
  auto var = gprtGetVariable(entry, name, GPRT_DOUBLE2);
  double val[] = {x, y};
  memcpy(var.second, &val, var.first);
}

GPRT_API void gprtRayGenSet3d(GPRTRayGen _raygen, const char *name, double x, double y, double z) 
{
  LOG_API_CALL();
  RayGen *entry = (RayGen*)_raygen;
  assert(entry);
  auto var = gprtGetVariable(entry, name, GPRT_DOUBLE3);
  double val[] = {x, y, z};
  memcpy(var.second, &val, var.first);
}

GPRT_API void gprtRayGenSet4d(GPRTRayGen _raygen, const char *name, double x, double y, double z, double w) 
{
  LOG_API_CALL();
  RayGen *entry = (RayGen*)_raygen;
  assert(entry);
  auto var = gprtGetVariable(entry, name, GPRT_DOUBLE4);
  double val[] = {x, y, z, w};
  memcpy(var.second, &val, var.first);
}

GPRT_API void gprtRayGenSet2dv(GPRTRayGen _raygen, const char *name, const double *val) 
{
  LOG_API_CALL();
  RayGen *entry = (RayGen*)_raygen;
  assert(entry);
  auto var = gprtGetVariable(entry, name, GPRT_DOUBLE2);
  memcpy(var.second, (void*)val, var.first);
}

GPRT_API void gprtRayGenSet3dv(GPRTRayGen _raygen, const char *name, const double *val) 
{
  LOG_API_CALL();
  RayGen *entry = (RayGen*)_raygen;
  assert(entry);
  auto var = gprtGetVariable(entry, name, GPRT_DOUBLE3);
  memcpy(var.second, (void*)val, var.first);
}

GPRT_API void gprtRayGenSet4dv(GPRTRayGen _raygen, const char *name, const double *val) 
{
  LOG_API_CALL();
  RayGen *entry = (RayGen*)_raygen;
  assert(entry);
  auto var = gprtGetVariable(entry, name, GPRT_DOUBLE4);
  memcpy(var.second, (void*)val, var.first);
}


// setters for variables on "MissProg"s
GPRT_API void gprtMissSet1d(GPRTMiss _miss, const char *name, double x)
{
  LOG_API_CALL();
  Miss *entry = (Miss*)_miss;
  assert(entry);
  auto var = gprtGetVariable(entry, name, GPRT_DOUBLE);
  double val[] = {x};
  memcpy(var.second, &val, var.first);
}

GPRT_API void gprtMissSet2d(GPRTMiss _miss, const char *name, double x, double y)
{
  LOG_API_CALL();
  Miss *entry = (Miss*)_miss;
  assert(entry);
  auto var = gprtGetVariable(entry, name, GPRT_DOUBLE2);
  double val[] = {x, y};
  memcpy(var.second, &val, var.first);
}

GPRT_API void gprtMissSet3d(GPRTMiss _miss, const char *name, double x, double y, double z)
{
  LOG_API_CALL();
  Miss *entry = (Miss*)_miss;
  assert(entry);
  auto var = gprtGetVariable(entry, name, GPRT_DOUBLE3);
  double val[] = {x, y, z};
  memcpy(var.second, &val, var.first);
}

GPRT_API void gprtMissSet4d(GPRTMiss _miss, const char *name, double x, double y, double z, double w)
{
  LOG_API_CALL();
  Miss *entry = (Miss*)_miss;
  assert(entry);
  auto var = gprtGetVariable(entry, name, GPRT_DOUBLE4);
  double val[] = {x, y, z, w};
  memcpy(var.second, &val, var.first);
}

GPRT_API void gprtMissSet2dv(GPRTMiss _miss, const char *name, const double *val)
{
  LOG_API_CALL();
  Miss *entry = (Miss*)_miss;
  assert(entry);
  auto var = gprtGetVariable(entry, name, GPRT_DOUBLE2);
  memcpy(var.second, (void*)val, var.first);
}

GPRT_API void gprtMissSet3dv(GPRTMiss _miss, const char *name, const double *val)
{
  LOG_API_CALL();
  Miss *entry = (Miss*)_miss;
  assert(entry);
  auto var = gprtGetVariable(entry, name, GPRT_DOUBLE3);
  memcpy(var.second, (void*)val, var.first);
}

GPRT_API void gprtMissSet4dv(GPRTMiss _miss, const char *name, const double *val)
{
  LOG_API_CALL();
  Miss *entry = (Miss*)_miss;
  assert(entry);
  auto var = gprtGetVariable(entry, name, GPRT_DOUBLE4);
  memcpy(var.second, (void*)val, var.first);
}


// setters for variables on "Geom"s
GPRT_API void gprtGeomSet1d(GPRTGeom _geom, const char *name, double x)
{
  LOG_API_CALL();
  Geom *entry = (Geom*)_geom;
  assert(entry);
  auto var = gprtGetVariable(entry, name, GPRT_DOUBLE);
  double val[] = {x};
  memcpy(var.second, &val, var.first);
}

GPRT_API void gprtGeomSet2d(GPRTGeom _geom, const char *name, double x, double y)
{
  LOG_API_CALL();
  Geom *entry = (Geom*)_geom;
  assert(entry);
  auto var = gprtGetVariable(entry, name, GPRT_DOUBLE2);
  double val[] = {x, y};
  memcpy(var.second, &val, var.first);
}

GPRT_API void gprtGeomSet3d(GPRTGeom _geom, const char *name, double x, double y, double z)
{
  LOG_API_CALL();
  Geom *entry = (Geom*)_geom;
  assert(entry);
  auto var = gprtGetVariable(entry, name, GPRT_DOUBLE3);
  double val[] = {x, y, z};
  memcpy(var.second, &val, var.first);
}

GPRT_API void gprtGeomSet4d(GPRTGeom _geom, const char *name, double x, double y, double z, double w)
{
  LOG_API_CALL();
  Geom *entry = (Geom*)_geom;
  assert(entry);
  auto var = gprtGetVariable(entry, name, GPRT_DOUBLE4);
  double val[] = {x, y, z, w};
  memcpy(var.second, &val, var.first);
}

GPRT_API void gprtGeomSet2dv(GPRTGeom _geom, const char *name, const double *val)
{
  LOG_API_CALL();
  Geom *entry = (Geom*)_geom;
  assert(entry);
  auto var = gprtGetVariable(entry, name, GPRT_DOUBLE2);
  memcpy(var.second, (void*)val, var.first);
}

GPRT_API void gprtGeomSet3dv(GPRTGeom _geom, const char *name, const double *val)
{
  LOG_API_CALL();
  Geom *entry = (Geom*)_geom;
  assert(entry);
  auto var = gprtGetVariable(entry, name, GPRT_DOUBLE3);
  memcpy(var.second, (void*)val, var.first);
}

GPRT_API void gprtGeomSet4dv(GPRTGeom _geom, const char *name, const double *val)
{
  LOG_API_CALL();
  Geom *entry = (Geom*)_geom;
  assert(entry);
  auto var = gprtGetVariable(entry, name, GPRT_DOUBLE4);
  memcpy(var.second, (void*)val, var.first);
}


// setters for variables on "Params"s
// GPRT_API void gprtParamsSet1d(OWLParams obj, const char *name, double val);
// GPRT_API void gprtParamsSet2d(OWLParams obj, const char *name, double x, double y);
// GPRT_API void gprtParamsSet3d(OWLParams obj, const char *name, double x, double y, double z);
// GPRT_API void gprtParamsSet4d(OWLParams obj, const char *name, double x, double y, double z, double w);
// GPRT_API void gprtParamsSet2dv(OWLParams obj, const char *name, const double *val);
// GPRT_API void gprtParamsSet3dv(OWLParams obj, const char *name, const double *val);
// GPRT_API void gprtParamsSet4dv(OWLParams obj, const char *name, const double *val);

// ------------------------------------------------------------------
// setters for variables of type "int64_t"
// ------------------------------------------------------------------

// setters for variables on "Compute"s
GPRT_API void gprtComputeSet1l(GPRTCompute _compute, const char *name, int64_t x) 
{
  LOG_API_CALL();
  Compute *entry = (Compute*)_compute;
  assert(entry);
  auto var = gprtGetVariable(entry, name, GPRT_INT64_T);
  int64_t val[] = {x};
  memcpy(var.second, &val, var.first);
}

GPRT_API void gprtComputeSet2l(GPRTCompute _compute, const char *name, int64_t x, int64_t y) 
{
  LOG_API_CALL();
  Compute *entry = (Compute*)_compute;
  assert(entry);
  auto var = gprtGetVariable(entry, name, GPRT_INT64_T2);
  int64_t val[] = {x, y};
  memcpy(var.second, &val, var.first);
}

GPRT_API void gprtComputeSet3l(GPRTCompute _compute, const char *name, int64_t x, int64_t y, int64_t z) 
{
  LOG_API_CALL();
  Compute *entry = (Compute*)_compute;
  assert(entry);
  auto var = gprtGetVariable(entry, name, GPRT_INT64_T3);
  int64_t val[] = {x, y, z};
  memcpy(var.second, &val, var.first);
}

GPRT_API void gprtComputeSet4l(GPRTCompute _compute, const char *name, int64_t x, int64_t y, int64_t z, int64_t w) 
{
  LOG_API_CALL();
  Compute *entry = (Compute*)_compute;
  assert(entry);
  auto var = gprtGetVariable(entry, name, GPRT_INT64_T4);
  int64_t val[] = {x, y, z, w};
  memcpy(var.second, &val, var.first);
}

GPRT_API void gprtComputeSet2lv(GPRTCompute _compute, const char *name, const int64_t *val) 
{
  LOG_API_CALL();
  Compute *entry = (Compute*)_compute;
  assert(entry);
  auto var = gprtGetVariable(entry, name, GPRT_INT64_T2);
  memcpy(var.second, (void*)val, var.first);
}

GPRT_API void gprtComputeSet3lv(GPRTCompute _compute, const char *name, const int64_t *val) 
{
  LOG_API_CALL();
  Compute *entry = (Compute*)_compute;
  assert(entry);
  auto var = gprtGetVariable(entry, name, GPRT_INT64_T3);
  memcpy(var.second, (void*)val, var.first);
}

GPRT_API void gprtComputeSet4lv(GPRTCompute _compute, const char *name, const int64_t *val) 
{
  LOG_API_CALL();
  Compute *entry = (Compute*)_compute;
  assert(entry);
  auto var = gprtGetVariable(entry, name, GPRT_INT64_T4);
  memcpy(var.second, (void*)val, var.first);
}


// setters for variables on "RayGen"s
GPRT_API void gprtRayGenSet1l(GPRTRayGen _raygen, const char *name, int64_t x) 
{
  LOG_API_CALL();
  RayGen *entry = (RayGen*)_raygen;
  assert(entry);
  auto var = gprtGetVariable(entry, name, GPRT_INT64_T);
  int64_t val[] = {x};
  memcpy(var.second, &val, var.first);
}

GPRT_API void gprtRayGenSet2l(GPRTRayGen _raygen, const char *name, int64_t x, int64_t y) 
{
  LOG_API_CALL();
  RayGen *entry = (RayGen*)_raygen;
  assert(entry);
  auto var = gprtGetVariable(entry, name, GPRT_INT64_T2);
  int64_t val[] = {x, y};
  memcpy(var.second, &val, var.first);
}

GPRT_API void gprtRayGenSet3l(GPRTRayGen _raygen, const char *name, int64_t x, int64_t y, int64_t z) 
{
  LOG_API_CALL();
  RayGen *entry = (RayGen*)_raygen;
  assert(entry);
  auto var = gprtGetVariable(entry, name, GPRT_INT64_T3);
  int64_t val[] = {x, y, z};
  memcpy(var.second, &val, var.first);
}

GPRT_API void gprtRayGenSet4l(GPRTRayGen _raygen, const char *name, int64_t x, int64_t y, int64_t z, int64_t w) 
{
  LOG_API_CALL();
  RayGen *entry = (RayGen*)_raygen;
  assert(entry);
  auto var = gprtGetVariable(entry, name, GPRT_INT64_T4);
  int64_t val[] = {x, y, z, w};
  memcpy(var.second, &val, var.first);
}

GPRT_API void gprtRayGenSet2lv(GPRTRayGen _raygen, const char *name, const int64_t *val) 
{
  LOG_API_CALL();
  RayGen *entry = (RayGen*)_raygen;
  assert(entry);
  auto var = gprtGetVariable(entry, name, GPRT_INT64_T2);
  memcpy(var.second, (void*)val, var.first);
}

GPRT_API void gprtRayGenSet3lv(GPRTRayGen _raygen, const char *name, const int64_t *val) 
{
  LOG_API_CALL();
  RayGen *entry = (RayGen*)_raygen;
  assert(entry);
  auto var = gprtGetVariable(entry, name, GPRT_INT64_T3);
  memcpy(var.second, (void*)val, var.first);
}

GPRT_API void gprtRayGenSet4lv(GPRTRayGen _raygen, const char *name, const int64_t *val) 
{
  LOG_API_CALL();
  RayGen *entry = (RayGen*)_raygen;
  assert(entry);
  auto var = gprtGetVariable(entry, name, GPRT_INT64_T4);
  memcpy(var.second, (void*)val, var.first);
}


// setters for variables on "MissProg"s
GPRT_API void gprtMissSet1l(GPRTMiss _miss, const char *name, int64_t x)
{
  LOG_API_CALL();
  Miss *entry = (Miss*)_miss;
  assert(entry);
  auto var = gprtGetVariable(entry, name, GPRT_INT64_T);
  int64_t val[] = {x};
  memcpy(var.second, &val, var.first);
}

GPRT_API void gprtMissSet2l(GPRTMiss _miss, const char *name, int64_t x, int64_t y)
{
  LOG_API_CALL();
  Miss *entry = (Miss*)_miss;
  assert(entry);
  auto var = gprtGetVariable(entry, name, GPRT_INT64_T2);
  int64_t val[] = {x, y};
  memcpy(var.second, &val, var.first);
}

GPRT_API void gprtMissSet3l(GPRTMiss _miss, const char *name, int64_t x, int64_t y, int64_t z)
{
  LOG_API_CALL();
  Miss *entry = (Miss*)_miss;
  assert(entry);
  auto var = gprtGetVariable(entry, name, GPRT_INT64_T3);
  int64_t val[] = {x, y, z};
  memcpy(var.second, &val, var.first);
}

GPRT_API void gprtMissSet4l(GPRTMiss _miss, const char *name, int64_t x, int64_t y, int64_t z, int64_t w)
{
  LOG_API_CALL();
  Miss *entry = (Miss*)_miss;
  assert(entry);
  auto var = gprtGetVariable(entry, name, GPRT_INT64_T4);
  int64_t val[] = {x, y, z, w};
  memcpy(var.second, &val, var.first);
}

GPRT_API void gprtMissSet2lv(GPRTMiss _miss, const char *name, const int64_t *val)
{
  LOG_API_CALL();
  Miss *entry = (Miss*)_miss;
  assert(entry);
  auto var = gprtGetVariable(entry, name, GPRT_INT64_T2);
  memcpy(var.second, (void*)val, var.first);
}

GPRT_API void gprtMissSet3lv(GPRTMiss _miss, const char *name, const int64_t *val)
{
  LOG_API_CALL();
  Miss *entry = (Miss*)_miss;
  assert(entry);
  auto var = gprtGetVariable(entry, name, GPRT_INT64_T3);
  memcpy(var.second, (void*)val, var.first);
}

GPRT_API void gprtMissSet4lv(GPRTMiss _miss, const char *name, const int64_t *val)
{
  LOG_API_CALL();
  Miss *entry = (Miss*)_miss;
  assert(entry);
  auto var = gprtGetVariable(entry, name, GPRT_INT64_T4);
  memcpy(var.second, (void*)val, var.first);
}


// setters for variables on "Geom"s
GPRT_API void gprtGeomSet1l(GPRTGeom _geom, const char *name, int64_t x)
{
  LOG_API_CALL();
  Geom *entry = (Geom*)_geom;
  assert(entry);
  auto var = gprtGetVariable(entry, name, GPRT_INT64_T);
  int64_t val[] = {x};
  memcpy(var.second, &val, var.first);
}

GPRT_API void gprtGeomSet2l(GPRTGeom _geom, const char *name, int64_t x, int64_t y)
{
  LOG_API_CALL();
  Geom *entry = (Geom*)_geom;
  assert(entry);
  auto var = gprtGetVariable(entry, name, GPRT_INT64_T2);
  int64_t val[] = {x, y};
  memcpy(var.second, &val, var.first);
}

GPRT_API void gprtGeomSet3l(GPRTGeom _geom, const char *name, int64_t x, int64_t y, int64_t z)
{
  LOG_API_CALL();
  Geom *entry = (Geom*)_geom;
  assert(entry);
  auto var = gprtGetVariable(entry, name, GPRT_INT64_T3);
  int64_t val[] = {x, y, z};
  memcpy(var.second, &val, var.first);
}

GPRT_API void gprtGeomSet4l(GPRTGeom _geom, const char *name, int64_t x, int64_t y, int64_t z, int64_t w)
{
  LOG_API_CALL();
  Geom *entry = (Geom*)_geom;
  assert(entry);
  auto var = gprtGetVariable(entry, name, GPRT_INT64_T4);
  int64_t val[] = {x, y, z, w};
  memcpy(var.second, &val, var.first);
}

GPRT_API void gprtGeomSet2lv(GPRTGeom _geom, const char *name, const int64_t *val)
{
  LOG_API_CALL();
  Geom *entry = (Geom*)_geom;
  assert(entry);
  auto var = gprtGetVariable(entry, name, GPRT_INT64_T2);
  memcpy(var.second, (void*)val, var.first);
}

GPRT_API void gprtGeomSet3lv(GPRTGeom _geom, const char *name, const int64_t *val)
{
  LOG_API_CALL();
  Geom *entry = (Geom*)_geom;
  assert(entry);
  auto var = gprtGetVariable(entry, name, GPRT_INT64_T3);
  memcpy(var.second, (void*)val, var.first);
}

GPRT_API void gprtGeomSet4lv(GPRTGeom _geom, const char *name, const int64_t *val)
{
  LOG_API_CALL();
  Geom *entry = (Geom*)_geom;
  assert(entry);
  auto var = gprtGetVariable(entry, name, GPRT_INT64_T4);
  memcpy(var.second, (void*)val, var.first);
}


// setters for variables on "Params"s
// GPRT_API void gprtParamsSet1l(OWLParams obj, const char *name, int64_t val);
// GPRT_API void gprtParamsSet2l(OWLParams obj, const char *name, int64_t x, int64_t y);
// GPRT_API void gprtParamsSet3l(OWLParams obj, const char *name, int64_t x, int64_t y, int64_t z);
// GPRT_API void gprtParamsSet4l(OWLParams obj, const char *name, int64_t x, int64_t y, int64_t z, int64_t w);
// GPRT_API void gprtParamsSet2lv(OWLParams obj, const char *name, const int64_t *val);
// GPRT_API void gprtParamsSet3lv(OWLParams obj, const char *name, const int64_t *val);
// GPRT_API void gprtParamsSet4lv(OWLParams obj, const char *name, const int64_t *val);

// ------------------------------------------------------------------
// setters for variables of type "uint64_t"
// ------------------------------------------------------------------

// setters for variables on "Compute"s
GPRT_API void gprtComputeSet1ul(GPRTCompute _compute, const char *name, uint64_t x) 
{
  LOG_API_CALL();
  Compute *entry = (Compute*)_compute;
  assert(entry);
  auto var = gprtGetVariable(entry, name, GPRT_UINT64_T);
  uint64_t val[] = {x};
  memcpy(var.second, &val, var.first);
}

GPRT_API void gprtComputeSet2ul(GPRTCompute _compute, const char *name, uint64_t x, uint64_t y) 
{
  LOG_API_CALL();
  Compute *entry = (Compute*)_compute;
  assert(entry);
  auto var = gprtGetVariable(entry, name, GPRT_UINT64_T2);
  uint64_t val[] = {x, y};
  memcpy(var.second, &val, var.first);
}

GPRT_API void gprtComputeSet3ul(GPRTCompute _compute, const char *name, uint64_t x, uint64_t y, uint64_t z) 
{
  LOG_API_CALL();
  Compute *entry = (Compute*)_compute;
  assert(entry);
  auto var = gprtGetVariable(entry, name, GPRT_UINT64_T3);
  uint64_t val[] = {x, y, z};
  memcpy(var.second, &val, var.first);
}

GPRT_API void gprtComputeSet4ul(GPRTCompute _compute, const char *name, uint64_t x, uint64_t y, uint64_t z, uint64_t w) 
{
  LOG_API_CALL();
  Compute *entry = (Compute*)_compute;
  assert(entry);
  auto var = gprtGetVariable(entry, name, GPRT_UINT64_T4);
  uint64_t val[] = {x, y, z, w};
  memcpy(var.second, &val, var.first);
}

GPRT_API void gprtComputeSet2ulv(GPRTCompute _compute, const char *name, const uint64_t *val) 
{
  LOG_API_CALL();
  Compute *entry = (Compute*)_compute;
  assert(entry);
  auto var = gprtGetVariable(entry, name, GPRT_UINT64_T2);
  memcpy(var.second, (void*)val, var.first);
}

GPRT_API void gprtComputeSet3ulv(GPRTCompute _compute, const char *name, const uint64_t *val) 
{
  LOG_API_CALL();
  Compute *entry = (Compute*)_compute;
  assert(entry);
  auto var = gprtGetVariable(entry, name, GPRT_UINT64_T3);
  memcpy(var.second, (void*)val, var.first);
}

GPRT_API void gprtComputeSet4ulv(GPRTCompute _compute, const char *name, const uint64_t *val) 
{
  LOG_API_CALL();
  Compute *entry = (Compute*)_compute;
  assert(entry);
  auto var = gprtGetVariable(entry, name, GPRT_UINT64_T4);
  memcpy(var.second, (void*)val, var.first);
}

// setters for variables on "RayGen"s
GPRT_API void gprtRayGenSet1ul(GPRTRayGen _raygen, const char *name, uint64_t x) 
{
  LOG_API_CALL();
  RayGen *entry = (RayGen*)_raygen;
  assert(entry);
  auto var = gprtGetVariable(entry, name, GPRT_UINT64_T);
  uint64_t val[] = {x};
  memcpy(var.second, &val, var.first);
}

GPRT_API void gprtRayGenSet2ul(GPRTRayGen _raygen, const char *name, uint64_t x, uint64_t y) 
{
  LOG_API_CALL();
  RayGen *entry = (RayGen*)_raygen;
  assert(entry);
  auto var = gprtGetVariable(entry, name, GPRT_UINT64_T2);
  uint64_t val[] = {x, y};
  memcpy(var.second, &val, var.first);
}

GPRT_API void gprtRayGenSet3ul(GPRTRayGen _raygen, const char *name, uint64_t x, uint64_t y, uint64_t z) 
{
  LOG_API_CALL();
  RayGen *entry = (RayGen*)_raygen;
  assert(entry);
  auto var = gprtGetVariable(entry, name, GPRT_UINT64_T3);
  uint64_t val[] = {x, y, z};
  memcpy(var.second, &val, var.first);
}

GPRT_API void gprtRayGenSet4ul(GPRTRayGen _raygen, const char *name, uint64_t x, uint64_t y, uint64_t z, uint64_t w) 
{
  LOG_API_CALL();
  RayGen *entry = (RayGen*)_raygen;
  assert(entry);
  auto var = gprtGetVariable(entry, name, GPRT_UINT64_T4);
  uint64_t val[] = {x, y, z, w};
  memcpy(var.second, &val, var.first);
}

GPRT_API void gprtRayGenSet2ulv(GPRTRayGen _raygen, const char *name, const uint64_t *val) 
{
  LOG_API_CALL();
  RayGen *entry = (RayGen*)_raygen;
  assert(entry);
  auto var = gprtGetVariable(entry, name, GPRT_UINT64_T2);
  memcpy(var.second, (void*)val, var.first);
}

GPRT_API void gprtRayGenSet3ulv(GPRTRayGen _raygen, const char *name, const uint64_t *val) 
{
  LOG_API_CALL();
  RayGen *entry = (RayGen*)_raygen;
  assert(entry);
  auto var = gprtGetVariable(entry, name, GPRT_UINT64_T3);
  memcpy(var.second, (void*)val, var.first);
}

GPRT_API void gprtRayGenSet4ulv(GPRTRayGen _raygen, const char *name, const uint64_t *val) 
{
  LOG_API_CALL();
  RayGen *entry = (RayGen*)_raygen;
  assert(entry);
  auto var = gprtGetVariable(entry, name, GPRT_UINT64_T4);
  memcpy(var.second, (void*)val, var.first);
}

// setters for variables on "MissProg"s
GPRT_API void gprtMissSet1ul(GPRTMiss _miss, const char *name, uint64_t val)
{
  LOG_API_CALL();
  Miss *entry = (Miss*)_miss;
  assert(entry);
  auto var = gprtGetVariable(entry, name, GPRT_UINT64_T);
  memcpy(var.second, (void*)val, var.first);
}

GPRT_API void gprtMissSet2ul(GPRTMiss _miss, const char *name, uint64_t x, uint64_t y)
{
  LOG_API_CALL();
  Miss *entry = (Miss*)_miss;
  assert(entry);
  auto var = gprtGetVariable(entry, name, GPRT_UINT64_T2);
  uint64_t val[] = {x, y};
  memcpy(var.second, &val, var.first);
}

GPRT_API void gprtMissSet3ul(GPRTMiss _miss, const char *name, uint64_t x, uint64_t y, uint64_t z)
{
  LOG_API_CALL();
  Miss *entry = (Miss*)_miss;
  assert(entry);
  auto var = gprtGetVariable(entry, name, GPRT_UINT64_T3);
  uint64_t val[] = {x, y, z};
  memcpy(var.second, &val, var.first);
}

GPRT_API void gprtMissSet4ul(GPRTMiss _miss, const char *name, uint64_t x, uint64_t y, uint64_t z, uint64_t w)
{
  LOG_API_CALL();
  Miss *entry = (Miss*)_miss;
  assert(entry);
  auto var = gprtGetVariable(entry, name, GPRT_UINT64_T4);
  uint64_t val[] = {x, y, z, w};
  memcpy(var.second, &val, var.first);
}

GPRT_API void gprtMissSet2ulv(GPRTMiss _miss, const char *name, const uint64_t *val)
{
  LOG_API_CALL();
  Miss *entry = (Miss*)_miss;
  assert(entry);
  auto var = gprtGetVariable(entry, name, GPRT_UINT64_T2);
  memcpy(var.second, (void*)val, var.first);
}

GPRT_API void gprtMissSet3ulv(GPRTMiss _miss, const char *name, const uint64_t *val)
{
  LOG_API_CALL();
  Miss *entry = (Miss*)_miss;
  assert(entry);
  auto var = gprtGetVariable(entry, name, GPRT_UINT64_T3);
  memcpy(var.second, (void*)val, var.first);
}

GPRT_API void gprtMissSet4ulv(GPRTMiss _miss, const char *name, const uint64_t *val)
{
  LOG_API_CALL();
  Miss *entry = (Miss*)_miss;
  assert(entry);
  auto var = gprtGetVariable(entry, name, GPRT_UINT64_T4);
  memcpy(var.second, (void*)val, var.first);
}


// setters for variables on "Geom"s
GPRT_API void gprtGeomSet1ul(GPRTGeom _geom, const char *name, uint64_t x)
{
  LOG_API_CALL();
  Geom *entry = (Geom*)_geom;
  assert(entry);
  auto var = gprtGetVariable(entry, name, GPRT_UINT64_T);
  uint64_t val[] = {x};
  memcpy(var.second, &val, var.first);
}

GPRT_API void gprtGeomSet2ul(GPRTGeom _geom, const char *name, uint64_t x, uint64_t y)
{
  LOG_API_CALL();
  Geom *entry = (Geom*)_geom;
  assert(entry);
  auto var = gprtGetVariable(entry, name, GPRT_UINT64_T2);
  uint64_t val[] = {x, y};
  memcpy(var.second, &val, var.first);
}

GPRT_API void gprtGeomSet3ul(GPRTGeom _geom, const char *name, uint64_t x, uint64_t y, uint64_t z)
{
  LOG_API_CALL();
  Geom *entry = (Geom*)_geom;
  assert(entry);
  auto var = gprtGetVariable(entry, name, GPRT_UINT64_T3);
  uint64_t val[] = {x, y, z};
  memcpy(var.second, &val, var.first);
}

GPRT_API void gprtGeomSet4ul(GPRTGeom _geom, const char *name, uint64_t x, uint64_t y, uint64_t z, uint64_t w)
{
  LOG_API_CALL();
  Geom *entry = (Geom*)_geom;
  assert(entry);
  auto var = gprtGetVariable(entry, name, GPRT_UINT64_T4);
  uint64_t val[] = {x, y, z, w};
  memcpy(var.second, &val, var.first);
}

GPRT_API void gprtGeomSet2ulv(GPRTGeom _geom, const char *name, const uint64_t *val)
{
  LOG_API_CALL();
  Geom *entry = (Geom*)_geom;
  assert(entry);
  auto var = gprtGetVariable(entry, name, GPRT_UINT64_T2);
  memcpy(var.second, (void*)val, var.first);
}

GPRT_API void gprtGeomSet3ulv(GPRTGeom _geom, const char *name, const uint64_t *val)
{
  LOG_API_CALL();
  Geom *entry = (Geom*)_geom;
  assert(entry);
  auto var = gprtGetVariable(entry, name, GPRT_UINT64_T3);
  memcpy(var.second, (void*)val, var.first);
}

GPRT_API void gprtGeomSet4ulv(GPRTGeom _geom, const char *name, const uint64_t *val)
{
  LOG_API_CALL();
  Geom *entry = (Geom*)_geom;
  assert(entry);
  auto var = gprtGetVariable(entry, name, GPRT_UINT64_T4);
  memcpy(var.second, (void*)val, var.first);
}


// setters for variables on "Params"s
// GPRT_API void gprtParamsSet1ul(OWLParams obj, const char *name, uint64_t val);
// GPRT_API void gprtParamsSet2ul(OWLParams obj, const char *name, uint64_t x, uint64_t y);
// GPRT_API void gprtParamsSet3ul(OWLParams obj, const char *name, uint64_t x, uint64_t y, uint64_t z);
// GPRT_API void gprtParamsSet4ul(OWLParams obj, const char *name, uint64_t x, uint64_t y, uint64_t z, uint64_t w);
// GPRT_API void gprtParamsSet2ulv(OWLParams obj, const char *name, const uint64_t *val);
// GPRT_API void gprtParamsSet3ulv(OWLParams obj, const char *name, const uint64_t *val);
// GPRT_API void gprtParamsSet4ulv(OWLParams obj, const char *name, const uint64_t *val);





























// ------------------------------------------------------------------
// setters for "meta" types
// ------------------------------------------------------------------

// setters for variables on "Compute"s
// GPRT_API void gprtComputeSetTexture(GPRTCompute _compute, const char *name, GPRTTexture val) 
// GPRT_API void gprtComputeSetPointer(GPRTCompute _compute, const char *name, const void *val) 
GPRT_API void gprtComputeSetBuffer(GPRTCompute _rayGen, const char *name, GPRTBuffer _val)
{
  LOG_API_CALL();
  Compute *raygen = (Compute*)_rayGen;
  assert(raygen);

  Buffer *val = (Buffer*)_val;
  assert(val);

  // 1. Figure out if the variable "name" exists (Maybe through a dictionary?)
  assert(raygen->vars.find(std::string(name)) != raygen->vars.end());

  // The found variable must be a buffer
  assert(raygen->vars[name].decl.type == GPRT_BUFFER || 
         raygen->vars[name].decl.type == GPRT_BUFPTR);

  // Buffer pointers are 64 bits
  size_t size = sizeof(uint64_t);

  // 3. Assign the value to that variable
  VkDeviceAddress addr = val->address;
  memcpy(raygen->vars[name].data, &addr, size);
}

GPRT_API void gprtComputeSetAccel(GPRTCompute _compute, const char *name, GPRTAccel _val)
{
  LOG_API_CALL();
  Compute *raygen = (Compute*)_compute;
  assert(raygen);

  Accel *val = (Accel*)_val;
  assert(val);

  // 1. Figure out if the variable "name" exists
  assert(raygen->vars.find(std::string(name)) != raygen->vars.end());

  // The found variable must be an acceleration structure
  assert(raygen->vars[name].decl.type == GPRT_ACCEL);

  // Acceleration structure pointers are 64 bits
  size_t size = sizeof(uint64_t);

  // 3. Assign the value to that variable
  VkDeviceAddress addr = val->address;
  memcpy(raygen->vars[name].data, &addr, size);
}

GPRT_API void gprtComputeSetRaw(GPRTCompute _compute, const char *name, const void *val)
{
  LOG_API_CALL();
  Compute *raygen = (Compute*)_compute;
  assert(raygen);

  // 1. Figure out if the variable "name" exists (Maybe through a dictionary?)
  assert(raygen->vars.find(std::string(name)) != raygen->vars.end());

  // 2. Get the expected size for this variable
  size_t size = getSize(raygen->vars[name].decl.type);

  // 3. Assign the value to that variable
  memcpy(raygen->vars[name].data, val, size);
}

// setters for variables on "RayGen"s
// GPRT_API void gprtRayGenSetTexture(GPRTRayGen _raygen, const char *name, GPRTTexture val) 
// GPRT_API void gprtRayGenSetPointer(GPRTRayGen _raygen, const char *name, const void *val) 
GPRT_API void gprtRayGenSetBuffer(GPRTRayGen _raygen, const char *name, GPRTBuffer _val)
{
  LOG_API_CALL();
  RayGen *raygen = (RayGen*)_raygen;
  assert(raygen);

  Buffer *val = (Buffer*)_val;
  assert(val);

  // 1. Figure out if the variable "name" exists (Maybe through a dictionary?)
  assert(raygen->vars.find(std::string(name)) != raygen->vars.end());

  // The found variable must be a buffer
  assert(raygen->vars[name].decl.type == GPRT_BUFFER || 
         raygen->vars[name].decl.type == GPRT_BUFFER_POINTER);

  if (raygen->vars[name].decl.type == GPRT_BUFFER_POINTER) {
    // Buffer pointers are 64 bits
    size_t size = sizeof(uint64_t);

    // 3. Assign the value to that variable
    VkDeviceAddress addr = val->address;
    memcpy(raygen->vars[name].data, &addr, size);
  } else {
    gprt::Buffer buffer;
    buffer.x = val->address;
    buffer.y = val->size;

    size_t size = sizeof(uint64_t2);

    // 3. Assign the value to that variable
    VkDeviceAddress addr = val->address;
    memcpy(raygen->vars[name].data, &buffer, size);
  }
}

GPRT_API void gprtRayGenSetAccel(GPRTRayGen _raygen, const char *name, GPRTAccel _val)
{
  LOG_API_CALL();
  RayGen *raygen = (RayGen*)_raygen;
  assert(raygen);

  Accel *val = (Accel*)_val;
  assert(val);

  // 1. Figure out if the variable "name" exists
  assert(raygen->vars.find(std::string(name)) != raygen->vars.end());

  // The found variable must be an acceleration structure
  assert(raygen->vars[name].decl.type == GPRT_ACCEL ||
         raygen->vars[name].decl.type == GPRT_ACCEL_POINTER);

  if (raygen->vars[name].decl.type == GPRT_ACCEL_POINTER) {
    // Acceleration structure pointers are 64 bits
    size_t size = sizeof(uint64_t);

    // 3. Assign the value to that variable
    VkDeviceAddress addr = val->address;
    memcpy(raygen->vars[name].data, &addr, size);
  } else {
    gprt::Accel accel;
    accel.x = val->address;
    accel.y = 0; // todo

    size_t size = sizeof(uint64_t2);

    // 3. Assign the value to that variable
    VkDeviceAddress addr = val->address;
    memcpy(raygen->vars[name].data, &accel, size);
  }
}

GPRT_API void gprtRayGenSetRaw(GPRTRayGen _rayGen, const char *name, const void *val)
{
  LOG_API_CALL();
  RayGen *raygen = (RayGen*)_rayGen;
  assert(raygen);

  // 1. Figure out if the variable "name" exists (Maybe through a dictionary?)
  assert(raygen->vars.find(std::string(name)) != raygen->vars.end());

  // 2. Get the expected size for this variable
  size_t size = getSize(raygen->vars[name].decl.type);

  // 3. Assign the value to that variable
  memcpy(raygen->vars[name].data, val, size);
}

// // setters for variables on "Geom"s
// GPRT_API void gprtGeomSetTexture(GPRTGeom _geom, const char *name, GPRTTexture val);
// GPRT_API void gprtGeomSetPointer(GPRTGeom _geom, const char *name, const void *val);
GPRT_API void gprtGeomSetBuffer(GPRTGeom _geom, const char *name, GPRTBuffer _val) 
{
  LOG_API_CALL();
  Geom *geom = (Geom*)_geom;
  assert(geom);

  Buffer *val = (Buffer*)_val;
  assert(val);

  // 1. Figure out if the variable "name" exists
  assert(geom->vars.find(std::string(name)) != geom->vars.end());

  // The found variable must be a buffer
  assert(geom->vars[name].decl.type == GPRT_BUFFER || 
         geom->vars[name].decl.type == GPRT_BUFFER_POINTER);

  if (geom->vars[name].decl.type == GPRT_BUFFER_POINTER) {
    // Buffer pointers are 64 bits
    size_t size = sizeof(uint64_t);

    // 3. Assign the value to that variable
    VkDeviceAddress addr = val->address;
    memcpy(geom->vars[name].data, &addr, size);
  } else {
    gprt::Buffer buffer;
    buffer.x = val->address;
    buffer.y = val->size;

    size_t size = sizeof(uint64_t2);

    // 3. Assign the value to that variable
    VkDeviceAddress addr = val->address;
    memcpy(geom->vars[name].data, &buffer, size);
  }
}

GPRT_API void gprtGeomSetAccel(GPRTGeom _geom, const char *name, GPRTAccel _val)
{
  LOG_API_CALL();
  Geom *geom = (Geom*)_geom;
  assert(geom);

  Accel *val = (Accel*)_val;
  assert(val);

  // 1. Figure out if the variable "name" exists
  assert(geom->vars.find(std::string(name)) != geom->vars.end());

  // The found variable must be an acceleration structure
  assert(geom->vars[name].decl.type == GPRT_ACCEL ||
         geom->vars[name].decl.type == GPRT_ACCEL_POINTER);

  if (geom->vars[name].decl.type == GPRT_ACCEL_POINTER) {
    // Acceleration structure pointers are 64 bits
    size_t size = sizeof(uint64_t);

    // 3. Assign the value to that variable
    VkDeviceAddress addr = val->address;
    memcpy(geom->vars[name].data, &addr, size);
  } else {
    gprt::Accel accel;
    accel.x = val->address;
    accel.y = 0; // todo

    size_t size = sizeof(uint64_t2);

    // 3. Assign the value to that variable
    VkDeviceAddress addr = val->address;
    memcpy(geom->vars[name].data, &accel, size);
  }
}

GPRT_API void gprtGeomSetRaw(GPRTGeom _geom, const char *name, const void *val)
{
  LOG_API_CALL();
  Geom *geom = (Geom*)_geom;
  assert(geom);

  // 1. Figure out if the variable "name" exists
  assert(geom->vars.find(std::string(name)) != geom->vars.end());

  // 2. Get the expected size for this variable
  size_t size = getSize(geom->vars[name].decl.type);

  // 3. Assign the value to that variable
  memcpy(geom->vars[name].data, val, size);
}

// // setters for variables on "Params"s
// GPRT_API void gprtParamsSetTexture(GPRTParams obj, const char *name, GPRTTexture val);
// GPRT_API void gprtParamsSetPointer(GPRTParams obj, const char *name, const void *val);
// GPRT_API void gprtParamsSetBuffer(GPRTParams obj, const char *name, GPRTBuffer val);
// GPRT_API void gprtParamsSetAccel(GPRTParams obj, const char *name, GPRTAccel val);
// GPRT_API void gprtParamsSetRaw(GPRTParams obj, const char *name, const void *val);

// setters for variables on "MissProg"s
// GPRT_API void gprtMissSetTexture(GPRTMiss _miss, const char *name, GPRTTexture val)

// GPRT_API void gprtMissSetPointer(GPRTMiss _miss, const char *name, const void *val);
GPRT_API void gprtMissSetBuffer(GPRTMiss _miss, const char *name, GPRTBuffer _val)
{
  LOG_API_CALL();
  Miss *miss = (Miss*)_miss;
  assert(miss);

  Buffer *val = (Buffer*)_val;
  assert(val);

  // 1. Figure out if the variable "name" exists
  assert(miss->vars.find(std::string(name)) != miss->vars.end());

  // The found variable must be a buffer
  assert(miss->vars[name].decl.type == GPRT_BUFFER || 
         miss->vars[name].decl.type == GPRT_BUFFER_POINTER);

  if (miss->vars[name].decl.type == GPRT_BUFFER_POINTER) {
    // Buffer pointers are 64 bits
    size_t size = sizeof(uint64_t);

    // 3. Assign the value to that variable
    VkDeviceAddress addr = val->address;
    memcpy(miss->vars[name].data, &addr, size);
  } else {
    gprt::Buffer buffer;
    buffer.x = val->address;
    buffer.y = val->size;

    size_t size = sizeof(uint64_t2);

    // 3. Assign the value to that variable
    VkDeviceAddress addr = val->address;
    memcpy(miss->vars[name].data, &buffer, size);
  }
}

GPRT_API void gprtMissSetAccel(GPRTMiss _miss, const char *name, GPRTAccel _val)
{
  LOG_API_CALL();
  Miss *miss = (Miss*)_miss;
  assert(miss);

  Accel *val = (Accel*)_val;
  assert(val);

  // 1. Figure out if the variable "name" exists
  assert(miss->vars.find(std::string(name)) != miss->vars.end());

  assert(miss->vars[name].decl.type == GPRT_ACCEL ||
         miss->vars[name].decl.type == GPRT_ACCEL_POINTER);

  if (miss->vars[name].decl.type == GPRT_ACCEL_POINTER) {
    // Acceleration structure pointers are 64 bits
    size_t size = sizeof(uint64_t);

    // 3. Assign the value to that variable
    VkDeviceAddress addr = val->address;
    memcpy(miss->vars[name].data, &addr, size);
  } else {
    gprt::Accel accel;
    accel.x = val->address;
    accel.y = 0; // todo

    size_t size = sizeof(uint64_t2);

    // 3. Assign the value to that variable
    VkDeviceAddress addr = val->address;
    memcpy(miss->vars[name].data, &accel, size);
  }
}

GPRT_API void gprtMissSetRaw(GPRTMiss _miss, const char *name, const void *val)
{
  LOG_API_CALL();
  Miss *missProg = (Miss*)_miss;
  assert(missProg);

  // 1. Figure out if the variable "name" exists
  assert(missProg->vars.find(std::string(name)) != missProg->vars.end());

  // 2. Get the expected size for this variable
  size_t size = getSize(missProg->vars[name].decl.type);

  // 3. Assign the value to that variable
  memcpy(missProg->vars[name].data, val, size);
}<|MERGE_RESOLUTION|>--- conflicted
+++ resolved
@@ -3484,8 +3484,6 @@
   return glfwGetMouseButton(context->window, button);
 }
 
-<<<<<<< HEAD
-=======
 GPRT_API double gprtGetTime(GPRTContext _context)
 {
   LOG_API_CALL();
@@ -3494,7 +3492,6 @@
   return glfwGetTime();
 }
 
->>>>>>> 784af99a
 GPRT_API void gprtBufferPresent(GPRTContext _context, GPRTBuffer _buffer) {
   LOG_API_CALL();
   if (!requestedFeatures.window) return;
